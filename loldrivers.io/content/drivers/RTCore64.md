+++

description = ""
title = "RTCore64.sys"
weight = 10

+++


{{< block "grid-1" >}}
{{< column "mt-2 pt-1">}}


# RTCore64.sys ![:inline](/images/twitter_verified.png) 


### Description

The driver in Micro-Star MSI Afterburner 4.6.2.15658 (aka RTCore64.sys and RTCore32.sys) allows any authenticated user to read and write to arbitrary memory, I/O ports, and MSRs. This can be exploited for privilege escalation, code execution under high privileges, and information disclosure. These signed drivers can also be used to bypass the Microsoft driver-signing policy to deploy malicious code.

- **Created**: 2023-01-09
- **Author**: Michael Haag
- **Acknowledgement**:  | [](https://twitter.com/)

{{< button "https://github.com/magicsword-io/LOLDrivers/raw/main/drivers/2d8e4f38b36c334d0a32a7324832501d.bin" "Download" >}}
{{< tip "warning" >}}
This download link contains the vulnerable driver!

{{< /tip >}}

### Commands

```
sc.exe create RTCore64.sys binPath=C:\windows\temp\RTCore64.sys type=kernel &amp;&amp; sc.exe start RTCore64.sys
```

| Use Case | Privileges | Operating System | 
|:---- | ---- | ---- |
| Elevate privileges | kernel | Windows 10 |

### Resources
<br>
<li><a href="https://github.com/elastic/protections-artifacts/search?q=VulnDriver">https://github.com/elastic/protections-artifacts/search?q=VulnDriver</a></li>
<li><a href="https://news.sophos.com/en-us/2022/10/04/blackbyte-ransomware-returns/">https://news.sophos.com/en-us/2022/10/04/blackbyte-ransomware-returns/</a></li>
<li><a href="https://github.com/elastic/protections-artifacts/search?q=VulnDriver">https://github.com/elastic/protections-artifacts/search?q=VulnDriver</a></li>
<li><a href="https://github.com/VoidSec/Exploit-Development/tree/b82b6d3ac1cce66221101d3e0f4634aa64cb4ca7/windows/x64/kernel/RTCore64_MSI_Afterburner_v.4.6.4.16117">https://github.com/VoidSec/Exploit-Development/tree/b82b6d3ac1cce66221101d3e0f4634aa64cb4ca7/windows/x64/kernel/RTCore64_MSI_Afterburner_v.4.6.4.16117</a></li>
<br>

### Known Vulnerable Samples

| Property           | Value |
|:-------------------|:------|
| Filename           | RTCore64.sys |
| MD5                | [2d8e4f38b36c334d0a32a7324832501d](https://www.virustotal.com/gui/file/2d8e4f38b36c334d0a32a7324832501d) |
| SHA1               | [f6f11ad2cd2b0cf95ed42324876bee1d83e01775](https://www.virustotal.com/gui/file/f6f11ad2cd2b0cf95ed42324876bee1d83e01775) |
| SHA256             | [01aa278b07b58dc46c84bd0b1b5c8e9ee4e62ea0bf7a695862444af32e87f1fd](https://www.virustotal.com/gui/file/01aa278b07b58dc46c84bd0b1b5c8e9ee4e62ea0bf7a695862444af32e87f1fd) |
| Authentihash MD5   | [538e5e595c61d2ea8defb7b047784734](https://www.virustotal.com/gui/search/authentihash%253A538e5e595c61d2ea8defb7b047784734) |
| Authentihash SHA1  | [4a68c2d7a4c471e062a32c83a36eedb45a619683](https://www.virustotal.com/gui/search/authentihash%253A4a68c2d7a4c471e062a32c83a36eedb45a619683) |
| Authentihash SHA256| [478c36f8af7844a80e24c1822507beef6314519185717ec7ae224a0e04b2f330](https://www.virustotal.com/gui/search/authentihash%253A478c36f8af7844a80e24c1822507beef6314519185717ec7ae224a0e04b2f330) |
| Publisher         | N/A |
| Signature         | N, /, A   |
| Date                | N/A |


#### Imports
{{< details "Expand" >}}
* ntoskrnl.exe
* HAL.dll

{{< /details >}}
#### ImportedFunctions
{{< details "Expand" >}}
* ZwMapViewOfSection
* ObReferenceObjectByHandle
* ZwOpenSection
* MmMapIoSpace
* __C_specific_handler
* ZwClose
* ZwUnmapViewOfSection
* MmUnmapIoSpace
* IoCreateSymbolicLink
* IoCreateDevice
* RtlInitUnicodeString
* IoDeleteSymbolicLink
* IofCompleteRequest
* IoDeleteDevice
* HalTranslateBusAddress
* HalGetBusDataByOffset
* HalSetBusDataByOffset

{{< /details >}}
#### ExportedFunctions
{{< details "Expand" >}}

{{< /details >}}| Property           | Value |
|:-------------------|:------|
| Filename           | RTCore64.sys |
| MD5                | [0ec361f2fba49c73260af351c39ff9cb](https://www.virustotal.com/gui/file/0ec361f2fba49c73260af351c39ff9cb) |
| SHA1               | [af50109b112995f8c82be8ef3a88be404510cdde](https://www.virustotal.com/gui/file/af50109b112995f8c82be8ef3a88be404510cdde) |
| SHA256             | [cdd2a4575a46bada4837a6153a79c14d60ee3129830717ef09e0e3efd9d00812](https://www.virustotal.com/gui/file/cdd2a4575a46bada4837a6153a79c14d60ee3129830717ef09e0e3efd9d00812) |
| Authentihash MD5   | [63fd0d800cac53db02638349cea2f8e7](https://www.virustotal.com/gui/search/authentihash%253A63fd0d800cac53db02638349cea2f8e7) |
| Authentihash SHA1  | [3856e573765f090afbbb9e5be4c886653402f755](https://www.virustotal.com/gui/search/authentihash%253A3856e573765f090afbbb9e5be4c886653402f755) |
| Authentihash SHA256| [ff8d17761c1645bdd1f0eccc69024907bbbfbe5c60679402b7d02f95b16310fe](https://www.virustotal.com/gui/search/authentihash%253Aff8d17761c1645bdd1f0eccc69024907bbbfbe5c60679402b7d02f95b16310fe) |
| Publisher         | N/A |
| Signature         | N, /, A   |
| Date                | N/A |


#### Imports
{{< details "Expand" >}}
* ntoskrnl.exe
* HAL.dll

{{< /details >}}
#### ImportedFunctions
{{< details "Expand" >}}
* ZwMapViewOfSection
* ObReferenceObjectByHandle
* ZwOpenSection
* MmMapIoSpace
* IofCompleteRequest
* MmUnmapIoSpace
* ZwClose
* _except_handler3
* IoCreateSymbolicLink
* IoCreateDevice
* KeTickCount
* RtlInitUnicodeString
* IoDeleteSymbolicLink
* ZwUnmapViewOfSection
* IoDeleteDevice
* HalTranslateBusAddress
* HalGetBusDataByOffset
* HalSetBusDataByOffset

{{< /details >}}
#### ExportedFunctions
<<<<<<< HEAD
{{< details "Expand" >}}
=======
{{< details "Expand" >}}{{< /details >}}
| Filename | RTCore64.sys |
|:---- | ---- | 
| MD5 | <a href="https://www.virustotal.com/gui/file/0a2ec9e3e236698185978a5fc76e74e6">0a2ec9e3e236698185978a5fc76e74e6</a> |
| SHA1 | <a href="https://www.virustotal.com/gui/file/4fe873544c34243826489997a5ff14ed39dd090d">4fe873544c34243826489997a5ff14ed39dd090d</a> |
| SHA256 | <a href="https://www.virustotal.com/gui/file/f1c8ca232789c2f11a511c8cd95a9f3830dd719cad5aa22cb7c3539ab8cb4dc3">f1c8ca232789c2f11a511c8cd95a9f3830dd719cad5aa22cb7c3539ab8cb4dc3</a> |
| Authentihash MD5 | <a href="https://www.virustotal.com/gui/search/authentihash%253Abcd9f192e2f9321ed549c722f30206e5">bcd9f192e2f9321ed549c722f30206e5</a> || Authentihash SHA1 | <a href="https://www.virustotal.com/gui/search/authentihash%253A8498265d4ca81b83ec1454d9ec013d7a9c0c87bf">8498265d4ca81b83ec1454d9ec013d7a9c0c87bf</a> || Authentihash SHA256 | <a href="https://www.virustotal.com/gui/search/authentihash%253A606beced7746cdb684d3a44f41e48713c6bbe5bfb1486c52b5cca815e99d31b4">606beced7746cdb684d3a44f41e48713c6bbe5bfb1486c52b5cca815e99d31b4</a> || Publisher | N/A || Signature | N, /, A   || Date | N/A |
#### Imports
{{< details "Expand" >}}* ntoskrnl.exe
* HAL.dll
{{< /details >}}
#### ImportedFunctions
{{< details "Expand" >}}* MmUnmapIoSpace
* ZwUnmapViewOfSection
* MmMapIoSpace
* ZwClose
* IoDeleteDevice
* ObReferenceObjectByHandle
* IoCreateSymbolicLink
* ZwOpenSection
* KeBugCheckEx
* RtlInitUnicodeString
* ZwMapViewOfSection
* IofCompleteRequest
* IoDeleteSymbolicLink
* MmGetSystemRoutineAddress
* IoCreateDevice
* ObOpenObjectByPointer
* ZwSetSecurityObject
* IoDeviceObjectType
* _snwprintf
* RtlLengthSecurityDescriptor
* SeCaptureSecurityDescriptor
* ExFreePoolWithTag
* RtlCreateSecurityDescriptor
* RtlSetDaclSecurityDescriptor
* RtlAbsoluteToSelfRelativeSD
* IoIsWdmVersionAvailable
* SeExports
* wcschr
* _wcsnicmp
* ExAllocatePoolWithTag
* RtlLengthSid
* RtlAddAccessAllowedAce
* RtlGetSaclSecurityDescriptor
* RtlGetDaclSecurityDescriptor
* RtlGetGroupSecurityDescriptor
* RtlGetOwnerSecurityDescriptor
* ZwOpenKey
* ZwCreateKey
* ZwQueryValueKey
* ZwSetValueKey
* RtlFreeUnicodeString
* __C_specific_handler
* HalGetBusDataByOffset
* HalSetBusDataByOffset
* HalTranslateBusAddress
{{< /details >}}
#### ExportedFunctions
{{< details "Expand" >}}{{< /details >}}
>>>>>>> 630836a7

{{< /details >}}


[*source*](https://github.com/magicsword-io/LOLDrivers/tree/main/yaml/rtcore64.yaml)

*last_updated:* 2023-04-19








{{< /column >}}
{{< /block >}}<|MERGE_RESOLUTION|>--- conflicted
+++ resolved
@@ -135,9 +135,6 @@
 
 {{< /details >}}
 #### ExportedFunctions
-<<<<<<< HEAD
-{{< details "Expand" >}}
-=======
 {{< details "Expand" >}}{{< /details >}}
 | Filename | RTCore64.sys |
 |:---- | ---- | 
@@ -198,7 +195,6 @@
 {{< /details >}}
 #### ExportedFunctions
 {{< details "Expand" >}}{{< /details >}}
->>>>>>> 630836a7
 
 {{< /details >}}
 
