Id: 4d365dd0-34c3-492e-a2bd-c16266796ae5
Author: Michael Haag
Created: '2023-01-09'
MitreID: T1068
Category: vulnerable driver
Verified: 'TRUE'
Commands:
  Command: sc.exe create ALSysIO64.sys binPath=C:\windows\temp\ALSysIO64.sys type=kernel
    && sc.exe start ALSysIO64.sys
  Description: ''
  Usecase: Elevate privileges
  Privileges: kernel
  OperatingSystem: Windows 10
Resources:
- ' https://github.com/namazso/physmem_drivers'
- https://github.com/namazso/physmem_drivers
Acknowledgement:
  Person: ''
  Handle: ''
Detection:
- type: yara_signature
  value: https://github.com/magicsword-io/LOLDrivers/blob/main/detections/yara/7196187fb1ef8d108b380d37b2af8efdeb3ca1f6eefd37b5dc114c609147216d.yara
- type: yara_signature
  value: https://github.com/magicsword-io/LOLDrivers/blob/main/detections/yara/7f375639a0df7fe51e5518cf87c3f513c55bc117db47d28da8c615642eb18bfa.yara
- type: yara_signature
  value: https://github.com/magicsword-io/LOLDrivers/blob/main/detections/yara/119c48b79735fda0ecd973d77d9bdc6b329960caed09b38ab454236ca039d280.yara
- type: sigma_hash
  value: https://github.com/magicsword-io/LOLDrivers/blob/main/detections/sigma/driver_load_win_vuln_drivers.yml
- type: sigma_names
  value: https://github.com/magicsword-io/LOLDrivers/blob/main/detections/sigma/driver_load_win_vuln_drivers_names.yml
- type: sysmon_hash_detect
  value: https://github.com/magicsword-io/LOLDrivers/blob/main/detections/sysmon/sysmon_config_vulnerable_hashes.xml
- type: sysmon_hash_block
  value: https://github.com/magicsword-io/LOLDrivers/blob/main/detections/sysmon/sysmon_config_vulnerable_hashes_block.xml
KnownVulnerableSamples:
- Filename: ALSysIO64.sys
  MD5: 13dda15ef67eb265869fc371c72d6ef0
  SHA1: 2f991435a6f58e25c103a657d24ed892b99690b8
  SHA256: 7196187fb1ef8d108b380d37b2af8efdeb3ca1f6eefd37b5dc114c609147216d
  Signature:
  - Artur Liberman
  - GlobalSign CodeSigning CA - G2
  - GlobalSign Root CA - R1
  Date: ''
  Publisher: Artur Liberman
  Company: Arthur Liberman
  Description: ALSysIO
  Product: ALSysIO
  ProductVersion: 2.0.8.0
  FileVersion: 2.0.8.0
  MachineType: AMD64
  OriginalFilename: ALSysIO.sys
  Authentihash:
    MD5: 86be5dbedcfcd517b9b602436cd985eb
    SHA1: 7a9981f1bca18e2f624fe806c753a14dfd970c4e
    SHA256: ca829178d01990c8d1d6a681dee074a53f0dd873fd8eef6f6161c682449ec8c5
  InternalName: ALSysIO.sys
  Copyright: Copyright (C) 2003-2009 Arthur Liberman
  Imports:
  - ntoskrnl.exe
  - HAL.dll
  ExportedFunctions: ''
  ImportedFunctions:
  - IoDeleteDevice
  - ZwClose
  - IofCompleteRequest
  - IoCreateSymbolicLink
  - IoCreateDevice
  - IoBuildDeviceIoControlRequest
  - RtlAnsiStringToUnicodeString
  - MmGetSystemRoutineAddress
  - KeInitializeEvent
  - RtlInitAnsiString
  - RtlFreeUnicodeString
  - RtlInitUnicodeString
  - KeWaitForSingleObject
  - MmIsAddressValid
  - ObfDereferenceObject
  - DbgPrint
  - IofCallDriver
  - ExAllocatePoolWithTag
  - ExFreePoolWithTag
  - strstr
  - MmUnmapIoSpace
  - MmMapIoSpace
  - KeBugCheckEx
  - IoGetDeviceObjectPointer
  - IoDeleteSymbolicLink
  - RtlUnwindEx
  - HalGetBusDataByOffset
  Signatures:
  - CertificatesInfo: ''
    SignerInfo: ''
    Certificates:
    - Subject: OU=Timestamping CA, O=GlobalSign, CN=GlobalSign Timestamping CA
      ValidFrom: '2009-03-18 11:00:00'
      ValidTo: '2028-01-28 12:00:00'
      Signature: 5df6cb2b0d0140849f857a43706ae0c5e7aa0600d76713c9089131654f14a8a905dc389e6aa0300abd8dc78028ee4245ca94f3de5845a9803204f5595c6a70003927944df5b44634e81c5331b2b35416e9cc42abd5d959301cfb462725b88723b1e8758824831ec876377b01494548a4ede25dd27c9ca2dc2dba105a126265abae00c710343bcb72bd14240cdcc37627b4a7fee15829f20e169f91391d89a6e60f1c878ce258ac927e243eaaec14e73a33348bc63bac83ab0f14627aba1a2d4d4b1bc530f00b92797d3c78e0f8e6d215965999392b3061e8b8f8c0a1e9221411787dc4dc89bec0bb94e172aeebb540404fef171e585ed0a88996ac9228e9babf
      SignatureAlgorithmOID: 1.2.840.113549.1.1.5
      IsCertificateAuthority: true
      SerialNumber: 0400000000012019c19066
      Version: 3
      TBS:
        MD5: 42023b9487cafe46c1b6a49c369a362e
        SHA1: 7c7b524d269334b9f073c32e888e09544c6acd98
        SHA256: b7126567833f3daa4085ff41e73112daad3d1e3808a942c1936520e2d6c46c78
    - Subject: C=BE, O=GlobalSign nv,sa, CN=GlobalSign CodeSigning CA , G2
      ValidFrom: '2011-04-13 10:00:00'
      ValidTo: '2019-04-13 10:00:00'
      Signature: 225cc5dd3df40b70d8e3f5e7c58e0901bbb196365c5a07adc7a8444951257aae0da4193b929ccfb94226bb3b6c97e7c7ce116d6891da8d6df1534d54388c61f3c8827669be81320b31c36cc99e200a582ff048fe7e4807aad743589473540431a9780d3b8cb070c13d7ed7bd2f2ac3e2f58f0c90dc6ba5c8be685e5d6df878d2be49951e15780891fb34c8be84adbce0c6dd18dbf3caf07bc2143c18b803ba953e211e3f60697a7f6a039e8d4af9f0282c30845eec267242b16dcb64c3128cd6844b67417cb103177809e3ada8b6962da47e80034f88f7c16b5a4615cd2c198bd8709ce52d49886072a8a4195270435edad64603b0680e24ef4af60b2524ef24
      SignatureAlgorithmOID: 1.2.840.113549.1.1.5
      IsCertificateAuthority: true
      SerialNumber: 0400000000012f4ee1355c
      Version: 3
      TBS:
        MD5: f6a9e8eb8784f3f694b4e353c08a0ff5
        SHA1: 589a7d4df869395601ba7538a65afae8c4616385
        SHA256: cbdc9a0ad785d0c2013211746b42234e18bdc7d54a7a260647badc1c9e712ed4
    - Subject: C=BE, O=GlobalSign NV, CN=GlobalSign Time Stamping Authority
      ValidFrom: '2009-12-21 09:32:56'
      ValidTo: '2020-12-22 09:32:56'
      Signature: bc89ecfee63655935c79d4117a86808f17b693b26d9b91a1561811c655eaf608edad9b9ef52b81c8bbdd607b1b47991e6d403e1d80c213d58e04052fdbe7ae529e688472a1e54a603cf89bd52f46d8c3b2b79353ac9b6c432424d1f1fce9562e3411581843eaefff34746ca0c06c7fad031969881e9560cabbbd0cbb76efc724b081c63831cf36ad0c38b89020849b2e8f28b99ff6ca9427cdac396157e0e3955a9c769230f5dea6973d721c2a6032a8334d8635338a5cf3a4fdf7062ce16b4b30f5cbd34362f841b9de7d20cb058c8e2cf65f35fd338d42896508362ca389f45a858bb0b97bdb6ccba1f8d20e1bbb977cd12779be9d7c3be6a75634d8c991a9
      SignatureAlgorithmOID: 1.2.840.113549.1.1.5
      IsCertificateAuthority: false
      SerialNumber: 01000000000125b0b4cc01
      Version: 3
      TBS:
        MD5: e3369c8e5aec0504b3a50455f615d9f9
        SHA1: 13c244a894b40ecd18aaf97c362f20385bd005a7
        SHA256: 26da721a670c72836926032fee6920118bfb9bff89cc8d0ce30d9452c33f2532
    - Subject: C=IL, CN=Artur Liberman
      ValidFrom: '2013-03-05 15:18:55'
      ValidTo: '2016-03-05 15:18:55'
      Signature: affd93f5b3dc4e5d57868f2bdf7f88bc14dd94c0de331f2d4fb4712dd259d5636f7c0d06595fec79e3311d63ac012ed643277e63015bc7c87c904efb57e44eef681019638adb464e96dd90f71eee2122664c7e809b11624b1b5e472ed28d55196cfd6d1eeedaa6c1e93a9540675a8047caee8a153cecb97db6ad807061634c8989e44a66675d71ed68cf2261592b3c49e35d111f9c4f3eb290fde4830a92c4d88e65914f5b8c5133138f11ecc6d07c47499016a43ea5fca364f560db7b38337959455928e8ec7940e26dab3f33547b05c6bc73868eb5cb8473dba3f006f07638aa7c29f933d5479f33f611ab8af56350e50254b9de2bfa4be289d0d1abc2133d
      SignatureAlgorithmOID: 1.2.840.113549.1.1.5
      IsCertificateAuthority: false
      SerialNumber: 112124a45abbf7c551deb213b28633c3dcad
      Version: 3
      TBS:
        MD5: 56627e70a0b871843f4c3244885a29b2
        SHA1: 7425308f88b4b3d59f4f15c5b9399ee445142f85
        SHA256: 8e1fcd00db7895ff671e93e4e92a98d902ee2afa2c46e0548b3c1bca605b54f0
    - Subject: C=BE, O=GlobalSign nv,sa, OU=Root CA, CN=GlobalSign Root CA
      ValidFrom: '2011-04-15 19:55:08'
      ValidTo: '2021-04-15 20:05:08'
      Signature: 5ff8d065746a81c6a6ca5b03b6914ae84bbdef2ba142f0efb4a5adcd3389ec0b9585ac62501108aa58d25aa08310e5a6337af25af2c5fe787cf09c83df190ad97396002dd62ccde914d41d9de83f3c1a76f7904efb01350a6c9313a0c356eb67a0e4d17a96dec267f190f80a7bf5321b94ec5f751f8d1b34da6c58a7cb2d279e2226b7c9aa30cc0777b836e38201b5393ccc8dd9a75f7f23b3877fdb5798918bd7ce2520e39d644fdd87f72b68490318e0a5df7c5f68644d36838d4781f2e9e0a869abfa7b163c05a449ea8830190a6c73055178dfd41ddd3ad47f2de44e54be83431e7a7433b4a4ebd77073bc2a02988966eef6bc8f749378e329025a5a43e258ce7ccf9acad236893be25fda26054ec8d4e72c910e1797c5beee8b13112323294ffa83d050f6bafad53db3173df4ff034aa325dce67561d1fa35086bd62744d068b78d45e0eb852cc8a15d614474160e5958aed2b5eea5bcd6d7076ab62978fd976767dd8d4f17944fd2ed0caf972437c3a29c81da6be143b6577b4cecbf791319e79fe844e94781b75e701e91f83dd17b27f50b7056434805dda92fab86101d0b12e31ad04c6e75ded645b30b748887935c564a41029af7aeb799d8b67f88fa11f2457cf4d71b91c01cf1a0fbd4080a411a142acef4eb34486e66879ed54b7a397fbb0e3d3861cf735706e412066bd96b5308cd7018c22d4f974691bca9f0
      SignatureAlgorithmOID: 1.2.840.113549.1.1.5
      IsCertificateAuthority: true
      SerialNumber: 6129152700000000002a
      Version: 3
      TBS:
        MD5: 0bb058d116f02817737920f112d9fd3b
        SHA1: fd116235171a4feafedee586b7a59185fb5fd7e6
        SHA256: f970426cc46d2ae0fc5f899fa19dbe76e05f07e525654c60c3c9399492c291f4
    Signer:
    - SerialNumber: 112124a45abbf7c551deb213b28633c3dcad
      Issuer: C=BE, O=GlobalSign nv,sa, CN=GlobalSign CodeSigning CA , G2
      Version: 1
  RichPEHeaderHash:
    MD5: fa032a9e33f5f3a4125cfa9c178850f9
    SHA1: 2956abd1741d40b754a0c26100d60415591fd887
    SHA256: 0d234a1913ceeac6a2072152698734f7ae25cadb077db00d1a78b5bf376bac77
  Sections:
    .text:
      Entropy: 6.095274875783498
      Virtual Size: '0x3389'
    .rdata:
      Entropy: 4.296371217977882
      Virtual Size: '0x554'
    .data:
      Entropy: 0.5524918135800905
      Virtual Size: '0x184'
    .pdata:
      Entropy: 4.0236239083842475
      Virtual Size: '0x24c'
    INIT:
      Entropy: 5.135904026607732
      Virtual Size: '0x3f0'
    .rsrc:
      Entropy: 3.2958125541040038
      Virtual Size: '0x388'
  MagicHeader: 50 45 0 0
  CreationTimestamp: '2013-03-05 14:50:34'
- Filename: ALSysIO64.sys
  MD5: ba5f0f6347780c2ed911bbf888e75bef
  SHA1: f02af84393e9627ba808d4159841854a6601cf80
  SHA256: 7f375639a0df7fe51e5518cf87c3f513c55bc117db47d28da8c615642eb18bfa
  Signature:
  - Artur Liberman
  - GlobalSign CodeSigning CA - G2
  - GlobalSign Root CA - R1
  Date: ''
  Publisher: Artur Liberman
  Company: Arthur Liberman
  Description: ALSysIO
  Product: ALSysIO
  ProductVersion: 2.0.9.0
  FileVersion: 2.0.9.0
  MachineType: AMD64
  OriginalFilename: ALSysIO.sys
  Authentihash:
    MD5: 966e1c16e1aa07044b733c5589f40fd7
    SHA1: 7027b399daf84a7c24dd010c2806bf6048a230bd
    SHA256: ac22a7cce3795e58c974056a86a06444e831d52185f9f37db88c65e14cd5bb75
  InternalName: ALSysIO.sys
  Copyright: Copyright (C) 2003-2009 Arthur Liberman
  Imports:
  - ntoskrnl.exe
  - HAL.dll
  ExportedFunctions: ''
  ImportedFunctions:
  - IoDeleteDevice
  - ZwClose
  - IofCompleteRequest
  - IoCreateSymbolicLink
  - IoCreateDevice
  - IoBuildDeviceIoControlRequest
  - RtlAnsiStringToUnicodeString
  - MmGetSystemRoutineAddress
  - KeInitializeEvent
  - RtlInitAnsiString
  - RtlFreeUnicodeString
  - RtlInitUnicodeString
  - KeWaitForSingleObject
  - MmIsAddressValid
  - ObfDereferenceObject
  - DbgPrint
  - IofCallDriver
  - ExAllocatePoolWithTag
  - ExFreePoolWithTag
  - strstr
  - MmUnmapIoSpace
  - MmMapIoSpace
  - KeBugCheckEx
  - IoGetDeviceObjectPointer
  - IoDeleteSymbolicLink
  - RtlUnwindEx
  - HalGetBusDataByOffset
  Signatures:
  - CertificatesInfo: ''
    SignerInfo: ''
    Certificates:
    - Subject: C=BE, O=GlobalSign nv,sa, CN=GlobalSign Timestamping CA , G2
      ValidFrom: '2011-04-13 10:00:00'
      ValidTo: '2028-01-28 12:00:00'
      Signature: 4e5e56901e46b4d94931f3bb1739281bc216ddfd41dc0905049b6fb2a29ad6992e40990055b5ea3fa52076d38634d417cc553ac782eeefa8babcd8069f1550dfcd167b523a02d7191afdaff0785ce04bc518df3a241edaacb8a95804020730dbb0125efe31bef00448f4f070f83a5e5683cf3dfb0dbcf4c5ed979db9d4dba52784e3389b8ba735864420a43b6da46a0ba183fd28ebdaef28f6cc885dfb0a3b00abe021ebe22f356c0f8e344597eba2f79933357ecb9a8abb454de73f9fc2d98afa65b26ec77e65ffe892e12c31a2f7b02736488f266f3bee4d761f79c3e57f9635bc2d0ecc01b08e7fff518080a792d4b34446648c874f166307314b63b0dff3
      SignatureAlgorithmOID: 1.2.840.113549.1.1.5
      IsCertificateAuthority: true
      SerialNumber: 0400000000012f4ee152d7
      Version: 3
      TBS:
        MD5: e140543fe3256027cfa79fc3c19c1776
        SHA1: c655f94eb1ecc93de319fc0c9a2dc6c5ec063728
        SHA256: 3ca71e85908ff67368e4dc00253f5691b9e6d50c966e7784143d75fb92aa3448
    - Subject: C=BE, O=GlobalSign nv,sa, CN=GlobalSign CodeSigning CA , G2
      ValidFrom: '2011-04-13 10:00:00'
      ValidTo: '2019-04-13 10:00:00'
      Signature: 225cc5dd3df40b70d8e3f5e7c58e0901bbb196365c5a07adc7a8444951257aae0da4193b929ccfb94226bb3b6c97e7c7ce116d6891da8d6df1534d54388c61f3c8827669be81320b31c36cc99e200a582ff048fe7e4807aad743589473540431a9780d3b8cb070c13d7ed7bd2f2ac3e2f58f0c90dc6ba5c8be685e5d6df878d2be49951e15780891fb34c8be84adbce0c6dd18dbf3caf07bc2143c18b803ba953e211e3f60697a7f6a039e8d4af9f0282c30845eec267242b16dcb64c3128cd6844b67417cb103177809e3ada8b6962da47e80034f88f7c16b5a4615cd2c198bd8709ce52d49886072a8a4195270435edad64603b0680e24ef4af60b2524ef24
      SignatureAlgorithmOID: 1.2.840.113549.1.1.5
      IsCertificateAuthority: true
      SerialNumber: 0400000000012f4ee1355c
      Version: 3
      TBS:
        MD5: f6a9e8eb8784f3f694b4e353c08a0ff5
        SHA1: 589a7d4df869395601ba7538a65afae8c4616385
        SHA256: cbdc9a0ad785d0c2013211746b42234e18bdc7d54a7a260647badc1c9e712ed4
    - Subject: C=IL, CN=Artur Liberman
      ValidFrom: '2013-03-05 15:18:55'
      ValidTo: '2016-03-05 15:18:55'
      Signature: affd93f5b3dc4e5d57868f2bdf7f88bc14dd94c0de331f2d4fb4712dd259d5636f7c0d06595fec79e3311d63ac012ed643277e63015bc7c87c904efb57e44eef681019638adb464e96dd90f71eee2122664c7e809b11624b1b5e472ed28d55196cfd6d1eeedaa6c1e93a9540675a8047caee8a153cecb97db6ad807061634c8989e44a66675d71ed68cf2261592b3c49e35d111f9c4f3eb290fde4830a92c4d88e65914f5b8c5133138f11ecc6d07c47499016a43ea5fca364f560db7b38337959455928e8ec7940e26dab3f33547b05c6bc73868eb5cb8473dba3f006f07638aa7c29f933d5479f33f611ab8af56350e50254b9de2bfa4be289d0d1abc2133d
      SignatureAlgorithmOID: 1.2.840.113549.1.1.5
      IsCertificateAuthority: false
      SerialNumber: 112124a45abbf7c551deb213b28633c3dcad
      Version: 3
      TBS:
        MD5: 56627e70a0b871843f4c3244885a29b2
        SHA1: 7425308f88b4b3d59f4f15c5b9399ee445142f85
        SHA256: 8e1fcd00db7895ff671e93e4e92a98d902ee2afa2c46e0548b3c1bca605b54f0
    - Subject: C=SG, O=GMO GlobalSign Pte Ltd, CN=GlobalSign TSA for MS Authenticode
        , G2
      ValidFrom: '2015-02-03 00:00:00'
      ValidTo: '2026-03-03 00:00:00'
      Signature: 8032dc078d1ca09c9d3c2ae83d218b59a14d7ecc44ce03be7eaabcc4e67b73bb4bf188da904e7537283863b9d72b0f54a956ce7739973073cd9bd9d905451c8da4b8035d4fd91c2e98e0e988e6ecd7057e562a7bf7165ba3ad8f972512841bb25c634a0ad2ef10544782843569289c0ce41f141624fa75dc74726e4ecae36a43afcf7d3648d1bde906912c2fa6c871fdcfbdd89d2198fcafdbde228cafa7f377ef9ddca3704b441af078851ef2a58c39b5dc881c37edad14f5070b26bdbe6d025eb1b8b0586c853a0df6ff5a270cc5de53e7543c564cc94e4c30f6f25cfb1a8cc282bead5991f61b4d557bcf5b01dcfd7ad36f235c32479b01f3c15114468a9b
      SignatureAlgorithmOID: 1.2.840.113549.1.1.5
      IsCertificateAuthority: false
      SerialNumber: 112106a081d33fd87ae5824cc16b52094e03
      Version: 3
      TBS:
        MD5: a0ac4d48fe852f7b3ed4e623d59a825f
        SHA1: d4db9846bc4d7db142eeb364286f6de7c102420c
        SHA256: 78d2e41a13eb4e9171bae2d2adb192cf39210b5231f77cda936bcfbe8c003bdf
    - Subject: C=BE, O=GlobalSign nv,sa, OU=Root CA, CN=GlobalSign Root CA
      ValidFrom: '2011-04-15 19:55:08'
      ValidTo: '2021-04-15 20:05:08'
      Signature: 5ff8d065746a81c6a6ca5b03b6914ae84bbdef2ba142f0efb4a5adcd3389ec0b9585ac62501108aa58d25aa08310e5a6337af25af2c5fe787cf09c83df190ad97396002dd62ccde914d41d9de83f3c1a76f7904efb01350a6c9313a0c356eb67a0e4d17a96dec267f190f80a7bf5321b94ec5f751f8d1b34da6c58a7cb2d279e2226b7c9aa30cc0777b836e38201b5393ccc8dd9a75f7f23b3877fdb5798918bd7ce2520e39d644fdd87f72b68490318e0a5df7c5f68644d36838d4781f2e9e0a869abfa7b163c05a449ea8830190a6c73055178dfd41ddd3ad47f2de44e54be83431e7a7433b4a4ebd77073bc2a02988966eef6bc8f749378e329025a5a43e258ce7ccf9acad236893be25fda26054ec8d4e72c910e1797c5beee8b13112323294ffa83d050f6bafad53db3173df4ff034aa325dce67561d1fa35086bd62744d068b78d45e0eb852cc8a15d614474160e5958aed2b5eea5bcd6d7076ab62978fd976767dd8d4f17944fd2ed0caf972437c3a29c81da6be143b6577b4cecbf791319e79fe844e94781b75e701e91f83dd17b27f50b7056434805dda92fab86101d0b12e31ad04c6e75ded645b30b748887935c564a41029af7aeb799d8b67f88fa11f2457cf4d71b91c01cf1a0fbd4080a411a142acef4eb34486e66879ed54b7a397fbb0e3d3861cf735706e412066bd96b5308cd7018c22d4f974691bca9f0
      SignatureAlgorithmOID: 1.2.840.113549.1.1.5
      IsCertificateAuthority: true
      SerialNumber: 6129152700000000002a
      Version: 3
      TBS:
        MD5: 0bb058d116f02817737920f112d9fd3b
        SHA1: fd116235171a4feafedee586b7a59185fb5fd7e6
        SHA256: f970426cc46d2ae0fc5f899fa19dbe76e05f07e525654c60c3c9399492c291f4
    Signer:
    - SerialNumber: 112124a45abbf7c551deb213b28633c3dcad
      Issuer: C=BE, O=GlobalSign nv,sa, CN=GlobalSign CodeSigning CA , G2
<<<<<<< HEAD
      Version: 1
  RichPEHeaderHash:
    MD5: fa032a9e33f5f3a4125cfa9c178850f9
    SHA1: 2956abd1741d40b754a0c26100d60415591fd887
    SHA256: 0d234a1913ceeac6a2072152698734f7ae25cadb077db00d1a78b5bf376bac77
  Sections:
    .text:
      Entropy: 6.118126498568242
      Virtual Size: '0x2f95'
    .rdata:
      Entropy: 4.334329395963305
      Virtual Size: '0x4bc'
    .data:
      Entropy: 0.5401996588023142
      Virtual Size: '0x19c'
    .pdata:
      Entropy: 4.014945953829912
      Virtual Size: '0x1d4'
    INIT:
      Entropy: 5.0865478764498455
      Virtual Size: '0x3f0'
    .rsrc:
      Entropy: 3.2944352172701143
      Virtual Size: '0x388'
  MagicHeader: 50 45 0 0
  CreationTimestamp: '2016-02-19 15:24:23'
=======
- Filename: ALSysIO64.sys
  MD5: afc2448b4080f695e76e059a96958cab
  SHA1: 256d285347acd715ed8920e41e5ec928ae9201a8
  SHA256: 119c48b79735fda0ecd973d77d9bdc6b329960caed09b38ab454236ca039d280
  Signature: ''
  Date: ''
  Publisher: ''
  Company: Arthur Liberman
  Description: ALSysIO64
  Product: ALSysIO64
  ProductVersion: 2.0.11.0
  FileVersion: 2.0.11.0
  MachineType: AMD64
  OriginalFilename: ALSysIO64.sys
  Authentihash:
    MD5: 7b9763c297936ce055a04790362cc75f
    SHA1: 530dd2863a09dc57801d62551c48eb9e48476fe8
    SHA256: 1c55b6620216c195ce24ef21e6ab7e181146fccf17c06606c4cd419fe3e45bd7
  InternalName: ALSysIO64.sys
  Copyright: Copyright (C) 2003-2019 Arthur Liberman
  Imports:
  - ntoskrnl.exe
  - HAL.dll
  ExportedFunctions: ''
  ImportedFunctions:
  - IoDeleteDevice
  - ZwClose
  - IofCompleteRequest
  - IoCreateSymbolicLink
  - IoCreateDevice
  - IoBuildDeviceIoControlRequest
  - RtlAnsiStringToUnicodeString
  - MmGetSystemRoutineAddress
  - KeInitializeEvent
  - RtlInitAnsiString
  - RtlFreeUnicodeString
  - IoGetDeviceObjectPointer
  - KeWaitForSingleObject
  - MmIsAddressValid
  - ObfDereferenceObject
  - RtlInitUnicodeString
  - IofCallDriver
  - ExAllocatePoolWithTag
  - ExFreePoolWithTag
  - KeLeaveCriticalRegion
  - strstr
  - MmUnmapIoSpace
  - KeEnterCriticalRegion
  - MmMapIoSpace
  - PsGetVersion
  - ExAllocatePoolWithQuotaTag
  - ZwQuerySystemInformation
  - KeBugCheckEx
  - __C_specific_handler
  - DbgPrint
  - IoDeleteSymbolicLink
  - HalGetBusDataByOffset
  Signatures:
  - CertificatesInfo: ''
    SignerInfo: ''
    Certificates:
    - Subject: C=US, O=DigiCert Inc, OU=www.digicert.com, CN=DigiCert High Assurance
        EV Root CA
      ValidFrom: '2011-04-15 19:45:33'
      ValidTo: '2021-04-15 19:55:33'
      Signature: 208cc159ed6f9c6b2dc14a3e751d454c41501cbd80ead9b0928b062a133f53169e56396a8a63b6782479f57db8b947a10a96c2f6cbbda2669f06e1acd279090efd3cdcac020c70af3f1bec787ed4eb4b056026d973619121edb06863e09712ab6fa012edd99fd2da273cb3e456f9d1d4810f71bd427ca689dccdd5bd95a2abf193117de8ac3129a85d6670419dfc75c9d5b31a392ad08505508bac91cac493cb71a59da4946f580cfa6e20c40831b5859d7e81f9d23dca5b18856c0a86ec22091ba574344f7f28bc954aab1db698b05d09a477767eefa78e5d84f61824cbd16da6c3a19cc2107580ff9d32fde6cf433a82f7ce8fe1722a9b62b75fed951a395c2f946d48b7015f332fbbdc2d73348904420a1c8b79f9a3fa17effaa11a10dfe0b2c195eb5c0c05973b353e18884ddb6cbf24898dc8bdd89f7b393a24a0d5dfd1f34a1a97f6a66f7a1fb090a9b3ac013991d361b764f13e573803afce7ad2b590f5aedc3999d5b63c97eda6cb16c77d6b2a4c9094e64c54fd1ecd20ecce689c8758e96160beeb0ec9d5197d9fe978bd0eac2175078fa96ee08c6a2a6b9ce3e765bcbc2d3c6ddc04dc67453632af0481bca8006e614c95c55cd48e8e9f2fc13274bdbd11650307cdefb75e0257da86d41a2834af8849b2cfa5dd82566f68aa14e25954feffeaeeefea9270226081e32523c09fcc0f49b235aa58c33ac3d9169410
      SignatureAlgorithmOID: 1.2.840.113549.1.1.5
    - Subject: ??=IL, ??=Business Entity, serialNumber=307609677, C=IL, L=Ramat Gan,
        O=ALCPU (Arthur Liberman), CN=ALCPU (Arthur Liberman)
      ValidFrom: '2017-06-23 00:00:00'
      ValidTo: '2019-12-31 12:00:00'
      Signature: 56c962d4f516afe5fef5e2e0cc61d68e55253304491c860d686c4efb87705d2bffe8a76f5eac43cd653b71e33ea5ea4b271ba172274bc9dd56b2f4080b5ccdd5e9fabb0aafc281ff8eff90238fe3ac8c1ad0dade04b1fdba18c56f692db61d9c62111866bd91d9212548622002faf0858452e484e272798446ba1afe0667846a532734e12b891a69d27f1e46e241093893f3eb132af927f2c01dc2f420061e29485a84deec9aca85d2b7bd469343764ccd2e70b76bb3845017d600ab5724e2ddf6963ce1e4d94dc19f40aa8f1ee96c2ad17a7c315b9cf7c636436ae3b91524266d3aa917b590cd4ee8e8967e82cbafebb31b5c6f7905c5a21752ef1e6b453ed6
      SignatureAlgorithmOID: 1.2.840.113549.1.1.5
    - Subject: C=US, O=DigiCert, CN=DigiCert Timestamp Responder
      ValidFrom: '2014-10-22 00:00:00'
      ValidTo: '2024-10-22 00:00:00'
      Signature: 9d257e1b334db226815c9b86ce23200f8087e588ffffb1d46a2c31ed3a17197117cda91bbc5a1639009de36c84e45a40fbde06018c37fa9bb19d247efe20a457ad5bb79ab06026ea6957215d342f1f71b0839419056b359010a07b97c7f63fe7e21141a6bd62d9f0273d381d286f3a5209f0ec7062d3624bb0e073a692c0d38e31d82fe36d171306eee403b614abf38f43a7719d21dd14ca155d9241daf90f81d199740d26c40e7f1bb5f5a0f1c677062815e9d893e55516f0bb0aab1cdb5c482766c8a38b0a1ce595daaec42e59a061dddaf36da261e98a0b6dec1218bdf755544003922b6bc251c20a48afb0d46ee0f4140a3a1be38f3dcaaf6a8d7bdcd844
      SignatureAlgorithmOID: 1.2.840.113549.1.1.5
    - Subject: C=US, O=DigiCert Inc, OU=www.digicert.com, CN=DigiCert EV Code Signing
        CA
      ValidFrom: '2012-04-18 12:00:00'
      ValidTo: '2027-04-18 12:00:00'
      Signature: 9e5b963a2e1288acab016da49f75e40187a3a532d7bcbaa97ea3d61417f7c2136b7c738f2b6ae50f265968b08e259b6ceffa6c939208c14dcf459e9c46d61e74a19b14a3fa012f4ab101e1724048111368b9369d914bd7c2391210c1c4dcbb6214142a615d4f387c661fc61bffadbe4f7f945b7343000f4d73b751cf0ef677c05bcd348cd96313aa0e6111d6f28e27fcb47bb8b91120918678ea0ed428ff2ad52438e837b2ec96bb9fbc4a1650e15ebf517d23a032c7c1949e7ac9c026a2cc2587a0127e749f2d8db1c8e784beb9d1e9debb6a4e887371e12238cb2487e9737e51b2ff98eb4e7e2fe0ca0efab35ed1ba0542a8489f83f63fc4caa8df68a05061
      SignatureAlgorithmOID: 1.2.840.113549.1.1.5
    - Subject: C=US, O=DigiCert Inc, OU=www.digicert.com, CN=DigiCert Assured ID CA,1
      ValidFrom: '2006-11-10 00:00:00'
      ValidTo: '2021-11-10 00:00:00'
      Signature: 46503ec9b72824a7381db65b29af52cf52e93147ab565c7bd50d0b41b3efec751f7438f2b25c61a29c95c350e482b923d1ba3a8672ad3878ac755d1717347247859456d1ebbb368477cc24a5f3041955a9e7e3e7ab62cdfb8b2d90c2c0d2b594bd5e4fb105d20e3d1aa9145ba6863162a8a833e49b39a7c4f5ce1d7876942573e42aabcf9c764bed5fc24b16e44b704c00891efcc579bc4c1257fe5fe11ebc025da8fefb07384f0dc65d91b90f6745cdd683ede7920d8db1698c4ffb59e0230fd2aaae007cee9c420ecf91d727b716ee0fc3bd7c0aa0ee2c08558522b8eb181a4dfc2a21ad49318347957771dcb11b4b4b1c109c7714c19d4f2f5a9508291026
      SignatureAlgorithmOID: 1.2.840.113549.1.1.5
    Signer:
    - SerialNumber: 0fd092438045aa3e667a4952fd8e429a
      Issuer: C=US, O=DigiCert Inc, OU=www.digicert.com, CN=DigiCert EV Code Signing
        CA
>>>>>>> d187a652
Tags:
- ALSysIO64.sys<|MERGE_RESOLUTION|>--- conflicted
+++ resolved
@@ -304,34 +304,6 @@
     Signer:
     - SerialNumber: 112124a45abbf7c551deb213b28633c3dcad
       Issuer: C=BE, O=GlobalSign nv,sa, CN=GlobalSign CodeSigning CA , G2
-<<<<<<< HEAD
-      Version: 1
-  RichPEHeaderHash:
-    MD5: fa032a9e33f5f3a4125cfa9c178850f9
-    SHA1: 2956abd1741d40b754a0c26100d60415591fd887
-    SHA256: 0d234a1913ceeac6a2072152698734f7ae25cadb077db00d1a78b5bf376bac77
-  Sections:
-    .text:
-      Entropy: 6.118126498568242
-      Virtual Size: '0x2f95'
-    .rdata:
-      Entropy: 4.334329395963305
-      Virtual Size: '0x4bc'
-    .data:
-      Entropy: 0.5401996588023142
-      Virtual Size: '0x19c'
-    .pdata:
-      Entropy: 4.014945953829912
-      Virtual Size: '0x1d4'
-    INIT:
-      Entropy: 5.0865478764498455
-      Virtual Size: '0x3f0'
-    .rsrc:
-      Entropy: 3.2944352172701143
-      Virtual Size: '0x388'
-  MagicHeader: 50 45 0 0
-  CreationTimestamp: '2016-02-19 15:24:23'
-=======
 - Filename: ALSysIO64.sys
   MD5: afc2448b4080f695e76e059a96958cab
   SHA1: 256d285347acd715ed8920e41e5ec928ae9201a8
@@ -425,6 +397,5 @@
     - SerialNumber: 0fd092438045aa3e667a4952fd8e429a
       Issuer: C=US, O=DigiCert Inc, OU=www.digicert.com, CN=DigiCert EV Code Signing
         CA
->>>>>>> d187a652
 Tags:
 - ALSysIO64.sys