--- conflicted
+++ resolved
@@ -4,14 +4,6 @@
 MitreID: T1068
 Category: vulnerable driver
 Verified: 'TRUE'
-<<<<<<< HEAD
-Commands: sc.exe create asio.sys binPath=C:\windows\temp\asio.sys type=kernel && sc.exe
-  start asio.sys
-Description: []
-Usecase: Elevate privileges
-Privileges: kernel
-OperatingSystem: Windows 10
-=======
 Commands:
   Command: sc.exe create asio.sys binPath=C:\windows\temp\asio.sys type=kernel
     && sc.exe start asio.sys
@@ -19,7 +11,6 @@
   Usecase: Elevate privileges
   Privileges: kernel
   OperatingSystem: Windows 10
->>>>>>> d187a652
 Resources:
 - Internal Research
 Acknowledgement:
@@ -632,11 +623,7 @@
       Virtual Size: '0x14'
   MagicHeader: 50 45 0 0
   CreationTimestamp: '2019-04-09 03:59:16'
-<<<<<<< HEAD
-- FileName: AsIO3.sys
-=======
 - Filename: AsIO3.sys
->>>>>>> d187a652
   MD5: ba23266992ad964eff6d358d946b76bd
   SHA1: d1670bd08cfd376fc2b70c6193f3099078f1d72f
   SHA256: 71ff60722231c7641ad593756108cf6779dbaad21c7b08065fb1d4e225eab14d
@@ -1610,11 +1597,7 @@
       Virtual Size: '0x14'
   MagicHeader: 50 45 0 0
   CreationTimestamp: '2020-12-15 01:10:32'
-<<<<<<< HEAD
-- FileName: asio.sys
-=======
 - Filename: asio.sys
->>>>>>> d187a652
   MD5: 68726474c69b738eac3a62e06b33addc
   SHA1: 8453fc3198349cf0561c87efc329c81e7240c3da
   SHA256: c470c9db58840149ce002f3e6003382ecf740884a683bae8f9d10831be218fa2
