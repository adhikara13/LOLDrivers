Id: 10b1fc3d-c444-4885-8ca9-4b5891885507
Author: Nasreddine Bencherchali
Created: '2023-05-06'
MitreID: T1068
Category: vulnerable driver
Verified: 'TRUE'
<<<<<<< HEAD
Commands: sc.exe create atillk64.sys binPath=C:\windows\temp\atillk64.sys type=kernel
  && sc.exe start atillk64.sys
Description: []
Usecase: Elevate privileges
Privileges: kernel
OperatingSystem: Windows 10
=======
Commands:
  Command: sc.exe create atillk64.sys binPath=C:\windows\temp\atillk64.sys type=kernel
    && sc.exe start atillk64.sys
  Description: ''
  Usecase: Elevate privileges
  Privileges: kernel
  OperatingSystem: Windows 10
>>>>>>> d187a652
Resources:
- Internal Research
Acknowledgement:
  Person: []
  Handle: ''
Detection:
- type: yara_signature
  value: https://github.com/magicsword-io/LOLDrivers/blob/main/detections/yara/38bb9751a3a1f072d518afe6921a66ee6d5cf6d25bc50af49e1925f20d75d4d7.yara
- type: yara_signature
  value: https://github.com/magicsword-io/LOLDrivers/blob/main/detections/yara/ad40e6d0f77c0e579fb87c5106bf6de3d1a9f30ee2fbf8c9c011f377fa05f173.yara
- type: yara_signature
  value: https://github.com/magicsword-io/LOLDrivers/blob/main/detections/yara/ad40e6d0f77c0e579fb87c5106bf6de3d1a9f30ee2fbf8c9c011f377fa05f173.yara
- type: sigma_hash
  value: https://github.com/magicsword-io/LOLDrivers/blob/main/detections/sigma/driver_load_win_vuln_drivers.yml
- type: sigma_names
  value: https://github.com/magicsword-io/LOLDrivers/blob/main/detections/sigma/driver_load_win_vuln_drivers_names.yml
- type: sysmon_hash_detect
  value: https://github.com/magicsword-io/LOLDrivers/blob/main/detections/sysmon/sysmon_config_vulnerable_hashes.xml
- type: sysmon_hash_block
  value: https://github.com/magicsword-io/LOLDrivers/blob/main/detections/sysmon/sysmon_config_vulnerable_hashes_block.xml
KnownVulnerableSamples:
- Filename: atillk64.sys
  MD5: 27d21eeff199ed555a29ca0ea4453cfb
  SHA1: 1045c63eccb54c8aee9fd83ffe48306dc7fe272c
  SHA256: 38bb9751a3a1f072d518afe6921a66ee6d5cf6d25bc50af49e1925f20d75d4d7
  Authentihash:
    MD5: 75c20227e11024bdfd5fbe23e769bbca
    SHA1: 2e3cf3678d476420696ec7df46b08d4d24d25644
    SHA256: c9b8ecd0657fda14476920fe47783bd8a951d7a4a640935d9199b4a7ae4b8b69
  Description: ATI Diagnostics Hardware Abstraction Sys
  Company: ATI Technologies Inc.
  InternalName: atillk64.sys
  OriginalFilename: atillk64.sys
  FileVersion: 5.11.9.0
  Product: ATI Diagnostics
  ProductVersion: 5.11.9.0
  Copyright: Copyright (C) ATI Technologies Inc., 2003
  MachineType: IA64
  Imports:
  - ntoskrnl.exe
  - HAL.dll
  ExportedFunctions: ''
  ImportedFunctions:
  - MmMapIoSpace
  - IofCompleteRequest
  - MmUnmapIoSpace
  - IoDeleteSymbolicLink
  - KeTickCount
  - IoAllocateMdl
  - MmBuildMdlForNonPagedPool
  - MmMapLockedPages
  - IoFreeMdl
  - RtlInitUnicodeString
  - IoCreateDevice
  - IoCreateSymbolicLink
  - IoDeleteDevice
  - HalGetBusDataByOffset
  - WRITE_PORT_UCHAR
  - WRITE_PORT_USHORT
  - WRITE_PORT_ULONG
  - READ_PORT_UCHAR
  - READ_PORT_USHORT
  - READ_PORT_ULONG
  - HalSetBusDataByOffset
  Signatures:
  - CertificatesInfo: []
    SignerInfo: ''
    Certificates:
    - Subject: C=US, O=VeriSign, Inc., CN=VeriSign Time Stamping Services CA
      ValidFrom: '2003-12-04 00:00:00'
      ValidTo: '2013-12-03 23:59:59'
      Signature: 4a6bf9ea58c2441c318979992b96bf82ac01d61c4ccdb08a586edf0829a35ec8ca9313e704520def47272f0038b0e4c9934e9ad4226215f73f37214f703180f18b3887b3e8e89700fecf55964e24d2a9274e7aaeb76141f32acee7c9d95eddbb2b853eb59db5d9e157ffbeb4c57ef5cf0c9ef097fe2bd33b521b1b3827f73f4a
      SignatureAlgorithmOID: 1.2.840.113549.1.1.5
    - Subject: C=US, O=VeriSign, Inc., CN=VeriSign Time Stamping Services Signer
      ValidFrom: '2003-12-04 00:00:00'
      ValidTo: '2008-12-03 23:59:59'
      Signature: 877870da4e5201205be079c98230c4fdb91996bd9100c3bdcdcdc6f40ed8fff94dc033623011c5f5741bd492de5f9c2013b17c45be50cd83e7801783a72793671346fbcab8984103cc9b515b058b7fa86ff31b501b242ef2698d6c22f7bbca1695ed0c74c06877d9eb996287c17390f889747a23aba3987b97b1f78f29714d2e751b4841daf0b50d2054d677a097826369fd09cf8af075bb099bd9f91155269a6132be7a02b07b86bea2c38b222c78d13576bc92735cf9b9e64c150a23cce4d2d4342e4940153c0f607a24c6a566ef96cf70eb3ee7f40d7edcd17ca3767169c19c4f47303521b1a2af1a623c2bd98eaa2a077bd818b35c7be29da56ffe3c89ad
      SignatureAlgorithmOID: 1.2.840.113549.1.1.5
    - Subject: C=US, O=VeriSign, Inc., OU=VeriSign Trust Network, OU=Terms of use
        at https://www.verisign.com/rpa (c)04, CN=VeriSign Class 3 Code Signing 2004
        CA
      ValidFrom: '2004-07-16 00:00:00'
      ValidTo: '2014-07-15 23:59:59'
      Signature: ae3a17b84a7b55fa6455ec40a4ed494190999c89bcaf2e1dca7823f91c190f7feb68bc32d98838dedc3fd389b43fb18296f1a45abaed2e26d3de7c016e000a00a4069211480940f91c1879672324e0bbd5e150ae1bf50edde02e81cd80a36c524f9175558aba22f2d2ea4175882f63557d1e545a9559cad93481c05f5ef67ab5
      SignatureAlgorithmOID: 1.2.840.113549.1.1.5
    - Subject: C=CA, ST=Ontario, L=Thornhill, O=ATI Technologies, Inc, OU=Digital
        ID Class 3 , Microsoft Software Validation v2, CN=ATI Technologies, Inc
      ValidFrom: '2006-03-17 00:00:00'
      ValidTo: '2009-03-21 23:59:59'
      Signature: 7345709b7537390f5e353a60481acc85fef70a62195b9c0384f0902d68f66a98d26cb8601bc0aa4868a5136937cebc1b6898e1c16c2f8283a7a632cc5a124b514852877db91ef19627f9dc5ec8df9de0bda8c938efaa488e1c7aca70808d99edf2289109a64720f7ee24c21c35cbc126c3127f23f8ac10ac13095c8e6d91e1f23428a9528dc8e5139ca0a6b60a85d2dad287ac8810a5d9c6104790674ea13f71235c46d39faec2f7514be12720f3bcb1f01b58eb544f2094a8a0dff7e259e5c2e5363b6ad23d19607499b585ca194037d2651446534ced4b367860a711603ab89940dba8fd4ddf756bb36fa30a77ae941390561feaffebbd2040ac375414252c
      SignatureAlgorithmOID: 1.2.840.113549.1.1.5
    - Subject: C=US, O=VeriSign, Inc., OU=Class 3 Public Primary Certification Authority
      ValidFrom: '2006-05-23 17:01:29'
      ValidTo: '2016-05-23 17:11:29'
      Signature: 01e446b33b457f7513877e5f43de468ecb8abdb64741bccccc7491d8ce395195a4a6b547c0efd2da7b8f5711f4328c7ccd3fee42da04214af7c843884a6f5cca14fc4bd19f4cbdd4556ecc02be0da6888f8609baa425bde8b0f0fa8b714e67b0cb82a8d78e55f737ebf03e88efe4e08afd1c6e2e61414875b4b02c1d28d8490fd715f02473253ccc880cde284c6554fe5eae8cea19ad2c51b29b3a47f53c80350117e24987d6544afb4bab07bcbf7d79cfbf35005cbb9ecffc82891b39a05197b6dec0b307ff449644c0342a195cabeef03bec294eb513c537857e75d5b4d60d066eb5d26c237167eaf1718eaf4e74aa0cf9ecbf4c58fa5e909b6d39cb86883f8b1ca81632d5fe6db9f1f8b3ead791f6364778c0272a15c768d6f4c5fc4f4ec8673f102d409ff11ec96148e7a703fc31730cf04688fe56da492995ef09daa3e5beef60ecd954a0599c28bd54ef66157f874c84dba60e95672e517b3439b641c28c846826dc240209e7818e0a972defeea7b998a60f818dc710b5e1ed982f486f53854964789bec5dac970b5526c3efba8dc8d1a52f5a7f936b611a339b18b8a26210de24ea76e12f43ebecdd7c12342489da2855aee5754e312b6763b6a8d7ab730a03cec5ea593fc7eb2a45aea8625b2f009939abb45f73c308ec80118f470e8f2a1343e191066255bbffba3da9a93d260faeca7d628b155589d694344dd665
      SignatureAlgorithmOID: 1.2.840.113549.1.1.5
    Signer:
    - SerialNumber: 71bb7d93f6814cf58266cf2176e751b3
      Issuer: C=US, O=VeriSign, Inc., OU=VeriSign Trust Network, OU=Terms of use at
        https://www.verisign.com/rpa (c)04, CN=VeriSign Class 3 Code Signing 2004
        CA
- Filename: atillk64.sys
  MD5: 26d973d6d9a0d133dfda7d8c1adc04b7
  SHA1: eb0d45aa6f537f5b2f90f3ad99013606eafcd162
  SHA256: ad40e6d0f77c0e579fb87c5106bf6de3d1a9f30ee2fbf8c9c011f377fa05f173
  Authentihash:
    MD5: 78103f6de4cad64d95a8beda5f8b9112
    SHA1: 0358bcba83349cb23ea44d5c36b9e22adaec8d94
    SHA256: 2952ae305f9e206bb0b6d7986f2b6942656c310f9d201cf2e2dd6e961c18804e
  Description: ATI Diagnostics Hardware Abstraction Sys
  Company: ATI Technologies Inc.
  InternalName: atillk64.sys
  OriginalFilename: atillk64.sys
  FileVersion: 5.11.9.0
  Product: ATI Diagnostics
  ProductVersion: 5.11.9.0
  Copyright: Copyright (C) ATI Technologies Inc., 2003
  MachineType: AMD64
  Imports:
  - ntoskrnl.exe
  - HAL.dll
  ExportedFunctions: ''
  ImportedFunctions:
  - RtlInitUnicodeString
  - MmUnmapIoSpace
  - IoFreeMdl
  - MmMapLockedPages
  - MmBuildMdlForNonPagedPool
  - IoAllocateMdl
  - IoCreateDevice
  - IofCompleteRequest
  - IoDeleteSymbolicLink
  - IoCreateSymbolicLink
  - MmMapIoSpace
  - IoDeleteDevice
  - HalSetBusDataByOffset
  - HalGetBusDataByOffset
  Signatures:
  - CertificatesInfo: ''
    SignerInfo: ''
    Certificates:
    - Subject: C=US, O=VeriSign, Inc., CN=VeriSign Time Stamping Services CA
      ValidFrom: '2003-12-04 00:00:00'
      ValidTo: '2013-12-03 23:59:59'
      Signature: 4a6bf9ea58c2441c318979992b96bf82ac01d61c4ccdb08a586edf0829a35ec8ca9313e704520def47272f0038b0e4c9934e9ad4226215f73f37214f703180f18b3887b3e8e89700fecf55964e24d2a9274e7aaeb76141f32acee7c9d95eddbb2b853eb59db5d9e157ffbeb4c57ef5cf0c9ef097fe2bd33b521b1b3827f73f4a
      SignatureAlgorithmOID: 1.2.840.113549.1.1.5
      IsCertificateAuthority: true
      SerialNumber: 47bf1995df8d524643f7db6d480d31a4
      Version: 3
      TBS:
        MD5: 518d2ea8a21e879c942d504824ac211c
        SHA1: 21ce87d827077e61abddf2beba69fde5432ea031
        SHA256: 1ec3b4f02e03930a470020e0e48d24b84678bb558f46182888d870541f5e25c7
    - Subject: C=US, O=VeriSign, Inc., CN=VeriSign Time Stamping Services Signer
      ValidFrom: '2003-12-04 00:00:00'
      ValidTo: '2008-12-03 23:59:59'
      Signature: 877870da4e5201205be079c98230c4fdb91996bd9100c3bdcdcdc6f40ed8fff94dc033623011c5f5741bd492de5f9c2013b17c45be50cd83e7801783a72793671346fbcab8984103cc9b515b058b7fa86ff31b501b242ef2698d6c22f7bbca1695ed0c74c06877d9eb996287c17390f889747a23aba3987b97b1f78f29714d2e751b4841daf0b50d2054d677a097826369fd09cf8af075bb099bd9f91155269a6132be7a02b07b86bea2c38b222c78d13576bc92735cf9b9e64c150a23cce4d2d4342e4940153c0f607a24c6a566ef96cf70eb3ee7f40d7edcd17ca3767169c19c4f47303521b1a2af1a623c2bd98eaa2a077bd818b35c7be29da56ffe3c89ad
      SignatureAlgorithmOID: 1.2.840.113549.1.1.5
      IsCertificateAuthority: false
      SerialNumber: 0de92bf0d4d82988183205095e9a7688
      Version: 3
      TBS:
        MD5: 45c204b8a20f6abb0188d2d38a3fb0c9
        SHA1: cdf3a3c5c2eda4c29621f30fd3154f9f8c765739
        SHA256: e32839dddc0f4ed2474efaf37f59d46db400c700fd19533cb0895a111124bc77
    - Subject: C=US, O=VeriSign, Inc., OU=VeriSign Trust Network, OU=Terms of use
        at https://www.verisign.com/rpa (c)04, CN=VeriSign Class 3 Code Signing 2004
        CA
      ValidFrom: '2004-07-16 00:00:00'
      ValidTo: '2014-07-15 23:59:59'
      Signature: ae3a17b84a7b55fa6455ec40a4ed494190999c89bcaf2e1dca7823f91c190f7feb68bc32d98838dedc3fd389b43fb18296f1a45abaed2e26d3de7c016e000a00a4069211480940f91c1879672324e0bbd5e150ae1bf50edde02e81cd80a36c524f9175558aba22f2d2ea4175882f63557d1e545a9559cad93481c05f5ef67ab5
      SignatureAlgorithmOID: 1.2.840.113549.1.1.5
      IsCertificateAuthority: true
      SerialNumber: 4191a15a3978dfcf496566381d4c75c2
      Version: 3
      TBS:
        MD5: 41011f8d0e7c7a6408334ca387914c61
        SHA1: c7fc1727f5b75a6421a1f95c73bbdb23580c48e5
        SHA256: 88dd3952638ee82738c03168e6fd863fe4eab1059ee5e2926ad8cb587c255dc0
    - Subject: C=CA, ST=Ontario, L=Thornhill, O=ATI Technologies, Inc, OU=Digital
        ID Class 3 , Microsoft Software Validation v2, CN=ATI Technologies, Inc
      ValidFrom: '2006-03-17 00:00:00'
      ValidTo: '2009-03-21 23:59:59'
      Signature: 7345709b7537390f5e353a60481acc85fef70a62195b9c0384f0902d68f66a98d26cb8601bc0aa4868a5136937cebc1b6898e1c16c2f8283a7a632cc5a124b514852877db91ef19627f9dc5ec8df9de0bda8c938efaa488e1c7aca70808d99edf2289109a64720f7ee24c21c35cbc126c3127f23f8ac10ac13095c8e6d91e1f23428a9528dc8e5139ca0a6b60a85d2dad287ac8810a5d9c6104790674ea13f71235c46d39faec2f7514be12720f3bcb1f01b58eb544f2094a8a0dff7e259e5c2e5363b6ad23d19607499b585ca194037d2651446534ced4b367860a711603ab89940dba8fd4ddf756bb36fa30a77ae941390561feaffebbd2040ac375414252c
      SignatureAlgorithmOID: 1.2.840.113549.1.1.5
      IsCertificateAuthority: false
      SerialNumber: 71bb7d93f6814cf58266cf2176e751b3
      Version: 3
      TBS:
        MD5: c7375b863517bb2bcb73dd7ddf66334e
        SHA1: 489a704b9899dd6f5b195b2e7f7294e5db7aedfb
        SHA256: 9e55ffa2dfe041c26ef1918e4f7cad301bb327ea8f2fd1a005de2d66131f0110
    - Subject: C=US, O=VeriSign, Inc., OU=Class 3 Public Primary Certification Authority
      ValidFrom: '2006-05-23 17:01:29'
      ValidTo: '2016-05-23 17:11:29'
      Signature: 01e446b33b457f7513877e5f43de468ecb8abdb64741bccccc7491d8ce395195a4a6b547c0efd2da7b8f5711f4328c7ccd3fee42da04214af7c843884a6f5cca14fc4bd19f4cbdd4556ecc02be0da6888f8609baa425bde8b0f0fa8b714e67b0cb82a8d78e55f737ebf03e88efe4e08afd1c6e2e61414875b4b02c1d28d8490fd715f02473253ccc880cde284c6554fe5eae8cea19ad2c51b29b3a47f53c80350117e24987d6544afb4bab07bcbf7d79cfbf35005cbb9ecffc82891b39a05197b6dec0b307ff449644c0342a195cabeef03bec294eb513c537857e75d5b4d60d066eb5d26c237167eaf1718eaf4e74aa0cf9ecbf4c58fa5e909b6d39cb86883f8b1ca81632d5fe6db9f1f8b3ead791f6364778c0272a15c768d6f4c5fc4f4ec8673f102d409ff11ec96148e7a703fc31730cf04688fe56da492995ef09daa3e5beef60ecd954a0599c28bd54ef66157f874c84dba60e95672e517b3439b641c28c846826dc240209e7818e0a972defeea7b998a60f818dc710b5e1ed982f486f53854964789bec5dac970b5526c3efba8dc8d1a52f5a7f936b611a339b18b8a26210de24ea76e12f43ebecdd7c12342489da2855aee5754e312b6763b6a8d7ab730a03cec5ea593fc7eb2a45aea8625b2f009939abb45f73c308ec80118f470e8f2a1343e191066255bbffba3da9a93d260faeca7d628b155589d694344dd665
      SignatureAlgorithmOID: 1.2.840.113549.1.1.5
      IsCertificateAuthority: true
      SerialNumber: 610c120600000000001b
      Version: 3
      TBS:
        MD5: 53c41bc1164e09e0cd1617a5bf913efd
        SHA1: 93c03aac8951d494ecd5696b1c08658541b18727
        SHA256: 40bddadac24dc61ca4fb5cab2a2bc5d876bc36808311039a7a3e1a4066f7489b
    Signer:
    - SerialNumber: 71bb7d93f6814cf58266cf2176e751b3
      Issuer: C=US, O=VeriSign, Inc., OU=VeriSign Trust Network, OU=Terms of use at
        https://www.verisign.com/rpa (c)04, CN=VeriSign Class 3 Code Signing 2004
        CA
      Version: 1
  RichPEHeaderHash:
    MD5: acb8ae81124f862a3e913e3aa625f35d
    SHA1: 49255f0aea0d3a98ff31799c93fae2a40b0085b5
    SHA256: 8bbe121f8f400e2f6858cbb2ba3f15c89de8e434fa27298831bf5d23244ba97d
  Sections:
    .text:
      Entropy: 5.939518444890944
      Virtual Size: '0xae2'
    .rdata:
      Entropy: 4.464303279960791
      Virtual Size: '0x158'
    .data:
      Entropy: 0.5159719988134768
      Virtual Size: '0x110'
    .pdata:
      Entropy: 2.674419891996053
      Virtual Size: '0x30'
    INIT:
      Entropy: 4.792686708537381
      Virtual Size: '0x25e'
    .rsrc:
      Entropy: 3.3307368674259283
      Virtual Size: '0x3a8'
  MagicHeader: 50 45 0 0
  CreationTimestamp: '2005-09-09 12:40:54'
<<<<<<< HEAD
- FileName: atillk64.sys
=======
- Filename: atillk64.sys
>>>>>>> d187a652
  MD5: 26d973d6d9a0d133dfda7d8c1adc04b7
  SHA1: eb0d45aa6f537f5b2f90f3ad99013606eafcd162
  SHA256: ad40e6d0f77c0e579fb87c5106bf6de3d1a9f30ee2fbf8c9c011f377fa05f173
  Authentihash:
    MD5: 78103f6de4cad64d95a8beda5f8b9112
    SHA1: 0358bcba83349cb23ea44d5c36b9e22adaec8d94
    SHA256: 2952ae305f9e206bb0b6d7986f2b6942656c310f9d201cf2e2dd6e961c18804e
  Description: ATI Diagnostics Hardware Abstraction Sys
  Company: ATI Technologies Inc.
  InternalName: atillk64.sys
  OriginalFilename: atillk64.sys
  FileVersion: 5.11.9.0
  Product: ATI Diagnostics
  ProductVersion: 5.11.9.0
  Copyright: Copyright (C) ATI Technologies Inc., 2003
  MachineType: AMD64
  Imports:
  - ntoskrnl.exe
  - HAL.dll
  ExportedFunctions: ''
  ImportedFunctions:
  - RtlInitUnicodeString
  - MmUnmapIoSpace
  - IoFreeMdl
  - MmMapLockedPages
  - MmBuildMdlForNonPagedPool
  - IoAllocateMdl
  - IoCreateDevice
  - IofCompleteRequest
  - IoDeleteSymbolicLink
  - IoCreateSymbolicLink
  - MmMapIoSpace
  - IoDeleteDevice
  - HalSetBusDataByOffset
  - HalGetBusDataByOffset
  Signatures:
  - CertificatesInfo: ''
    SignerInfo: ''
    Certificates:
    - Subject: C=US, O=VeriSign, Inc., CN=VeriSign Time Stamping Services CA
      ValidFrom: '2003-12-04 00:00:00'
      ValidTo: '2013-12-03 23:59:59'
      Signature: 4a6bf9ea58c2441c318979992b96bf82ac01d61c4ccdb08a586edf0829a35ec8ca9313e704520def47272f0038b0e4c9934e9ad4226215f73f37214f703180f18b3887b3e8e89700fecf55964e24d2a9274e7aaeb76141f32acee7c9d95eddbb2b853eb59db5d9e157ffbeb4c57ef5cf0c9ef097fe2bd33b521b1b3827f73f4a
      SignatureAlgorithmOID: 1.2.840.113549.1.1.5
      IsCertificateAuthority: true
      SerialNumber: 47bf1995df8d524643f7db6d480d31a4
      Version: 3
      TBS:
        MD5: 518d2ea8a21e879c942d504824ac211c
        SHA1: 21ce87d827077e61abddf2beba69fde5432ea031
        SHA256: 1ec3b4f02e03930a470020e0e48d24b84678bb558f46182888d870541f5e25c7
    - Subject: C=US, O=VeriSign, Inc., CN=VeriSign Time Stamping Services Signer
      ValidFrom: '2003-12-04 00:00:00'
      ValidTo: '2008-12-03 23:59:59'
      Signature: 877870da4e5201205be079c98230c4fdb91996bd9100c3bdcdcdc6f40ed8fff94dc033623011c5f5741bd492de5f9c2013b17c45be50cd83e7801783a72793671346fbcab8984103cc9b515b058b7fa86ff31b501b242ef2698d6c22f7bbca1695ed0c74c06877d9eb996287c17390f889747a23aba3987b97b1f78f29714d2e751b4841daf0b50d2054d677a097826369fd09cf8af075bb099bd9f91155269a6132be7a02b07b86bea2c38b222c78d13576bc92735cf9b9e64c150a23cce4d2d4342e4940153c0f607a24c6a566ef96cf70eb3ee7f40d7edcd17ca3767169c19c4f47303521b1a2af1a623c2bd98eaa2a077bd818b35c7be29da56ffe3c89ad
      SignatureAlgorithmOID: 1.2.840.113549.1.1.5
      IsCertificateAuthority: false
      SerialNumber: 0de92bf0d4d82988183205095e9a7688
      Version: 3
      TBS:
        MD5: 45c204b8a20f6abb0188d2d38a3fb0c9
        SHA1: cdf3a3c5c2eda4c29621f30fd3154f9f8c765739
        SHA256: e32839dddc0f4ed2474efaf37f59d46db400c700fd19533cb0895a111124bc77
    - Subject: C=US, O=VeriSign, Inc., OU=VeriSign Trust Network, OU=Terms of use
        at https://www.verisign.com/rpa (c)04, CN=VeriSign Class 3 Code Signing 2004
        CA
      ValidFrom: '2004-07-16 00:00:00'
      ValidTo: '2014-07-15 23:59:59'
      Signature: ae3a17b84a7b55fa6455ec40a4ed494190999c89bcaf2e1dca7823f91c190f7feb68bc32d98838dedc3fd389b43fb18296f1a45abaed2e26d3de7c016e000a00a4069211480940f91c1879672324e0bbd5e150ae1bf50edde02e81cd80a36c524f9175558aba22f2d2ea4175882f63557d1e545a9559cad93481c05f5ef67ab5
      SignatureAlgorithmOID: 1.2.840.113549.1.1.5
      IsCertificateAuthority: true
      SerialNumber: 4191a15a3978dfcf496566381d4c75c2
      Version: 3
      TBS:
        MD5: 41011f8d0e7c7a6408334ca387914c61
        SHA1: c7fc1727f5b75a6421a1f95c73bbdb23580c48e5
        SHA256: 88dd3952638ee82738c03168e6fd863fe4eab1059ee5e2926ad8cb587c255dc0
    - Subject: C=CA, ST=Ontario, L=Thornhill, O=ATI Technologies, Inc, OU=Digital
        ID Class 3 , Microsoft Software Validation v2, CN=ATI Technologies, Inc
      ValidFrom: '2006-03-17 00:00:00'
      ValidTo: '2009-03-21 23:59:59'
      Signature: 7345709b7537390f5e353a60481acc85fef70a62195b9c0384f0902d68f66a98d26cb8601bc0aa4868a5136937cebc1b6898e1c16c2f8283a7a632cc5a124b514852877db91ef19627f9dc5ec8df9de0bda8c938efaa488e1c7aca70808d99edf2289109a64720f7ee24c21c35cbc126c3127f23f8ac10ac13095c8e6d91e1f23428a9528dc8e5139ca0a6b60a85d2dad287ac8810a5d9c6104790674ea13f71235c46d39faec2f7514be12720f3bcb1f01b58eb544f2094a8a0dff7e259e5c2e5363b6ad23d19607499b585ca194037d2651446534ced4b367860a711603ab89940dba8fd4ddf756bb36fa30a77ae941390561feaffebbd2040ac375414252c
      SignatureAlgorithmOID: 1.2.840.113549.1.1.5
      IsCertificateAuthority: false
      SerialNumber: 71bb7d93f6814cf58266cf2176e751b3
      Version: 3
      TBS:
        MD5: c7375b863517bb2bcb73dd7ddf66334e
        SHA1: 489a704b9899dd6f5b195b2e7f7294e5db7aedfb
        SHA256: 9e55ffa2dfe041c26ef1918e4f7cad301bb327ea8f2fd1a005de2d66131f0110
    - Subject: C=US, O=VeriSign, Inc., OU=Class 3 Public Primary Certification Authority
      ValidFrom: '2006-05-23 17:01:29'
      ValidTo: '2016-05-23 17:11:29'
      Signature: 01e446b33b457f7513877e5f43de468ecb8abdb64741bccccc7491d8ce395195a4a6b547c0efd2da7b8f5711f4328c7ccd3fee42da04214af7c843884a6f5cca14fc4bd19f4cbdd4556ecc02be0da6888f8609baa425bde8b0f0fa8b714e67b0cb82a8d78e55f737ebf03e88efe4e08afd1c6e2e61414875b4b02c1d28d8490fd715f02473253ccc880cde284c6554fe5eae8cea19ad2c51b29b3a47f53c80350117e24987d6544afb4bab07bcbf7d79cfbf35005cbb9ecffc82891b39a05197b6dec0b307ff449644c0342a195cabeef03bec294eb513c537857e75d5b4d60d066eb5d26c237167eaf1718eaf4e74aa0cf9ecbf4c58fa5e909b6d39cb86883f8b1ca81632d5fe6db9f1f8b3ead791f6364778c0272a15c768d6f4c5fc4f4ec8673f102d409ff11ec96148e7a703fc31730cf04688fe56da492995ef09daa3e5beef60ecd954a0599c28bd54ef66157f874c84dba60e95672e517b3439b641c28c846826dc240209e7818e0a972defeea7b998a60f818dc710b5e1ed982f486f53854964789bec5dac970b5526c3efba8dc8d1a52f5a7f936b611a339b18b8a26210de24ea76e12f43ebecdd7c12342489da2855aee5754e312b6763b6a8d7ab730a03cec5ea593fc7eb2a45aea8625b2f009939abb45f73c308ec80118f470e8f2a1343e191066255bbffba3da9a93d260faeca7d628b155589d694344dd665
      SignatureAlgorithmOID: 1.2.840.113549.1.1.5
      IsCertificateAuthority: true
      SerialNumber: 610c120600000000001b
      Version: 3
      TBS:
        MD5: 53c41bc1164e09e0cd1617a5bf913efd
        SHA1: 93c03aac8951d494ecd5696b1c08658541b18727
        SHA256: 40bddadac24dc61ca4fb5cab2a2bc5d876bc36808311039a7a3e1a4066f7489b
    Signer:
    - SerialNumber: 71bb7d93f6814cf58266cf2176e751b3
      Issuer: C=US, O=VeriSign, Inc., OU=VeriSign Trust Network, OU=Terms of use at
        https://www.verisign.com/rpa (c)04, CN=VeriSign Class 3 Code Signing 2004
        CA
      Version: 1
  RichPEHeaderHash:
    MD5: acb8ae81124f862a3e913e3aa625f35d
    SHA1: 49255f0aea0d3a98ff31799c93fae2a40b0085b5
    SHA256: 8bbe121f8f400e2f6858cbb2ba3f15c89de8e434fa27298831bf5d23244ba97d
  Sections:
    .text:
      Entropy: 5.939518444890944
      Virtual Size: '0xae2'
    .rdata:
      Entropy: 4.464303279960791
      Virtual Size: '0x158'
    .data:
      Entropy: 0.5159719988134768
      Virtual Size: '0x110'
    .pdata:
      Entropy: 2.674419891996053
      Virtual Size: '0x30'
    INIT:
      Entropy: 4.792686708537381
      Virtual Size: '0x25e'
    .rsrc:
      Entropy: 3.3307368674259283
      Virtual Size: '0x3a8'
  MagicHeader: 50 45 0 0
  CreationTimestamp: '2005-09-09 12:40:54'
Tags:
- atillk64.sys<|MERGE_RESOLUTION|>--- conflicted
+++ resolved
@@ -4,22 +4,12 @@
 MitreID: T1068
 Category: vulnerable driver
 Verified: 'TRUE'
-<<<<<<< HEAD
 Commands: sc.exe create atillk64.sys binPath=C:\windows\temp\atillk64.sys type=kernel
   && sc.exe start atillk64.sys
 Description: []
 Usecase: Elevate privileges
 Privileges: kernel
 OperatingSystem: Windows 10
-=======
-Commands:
-  Command: sc.exe create atillk64.sys binPath=C:\windows\temp\atillk64.sys type=kernel
-    && sc.exe start atillk64.sys
-  Description: ''
-  Usecase: Elevate privileges
-  Privileges: kernel
-  OperatingSystem: Windows 10
->>>>>>> d187a652
 Resources:
 - Internal Research
 Acknowledgement:
@@ -255,11 +245,7 @@
       Virtual Size: '0x3a8'
   MagicHeader: 50 45 0 0
   CreationTimestamp: '2005-09-09 12:40:54'
-<<<<<<< HEAD
 - FileName: atillk64.sys
-=======
-- Filename: atillk64.sys
->>>>>>> d187a652
   MD5: 26d973d6d9a0d133dfda7d8c1adc04b7
   SHA1: eb0d45aa6f537f5b2f90f3ad99013606eafcd162
   SHA256: ad40e6d0f77c0e579fb87c5106bf6de3d1a9f30ee2fbf8c9c011f377fa05f173
