Id: 34fa6ba4-dc7c-4fd6-b947-8a0bb8ebd031
Author: Michael Haag, Nasreddine Bencherchali
Created: '2023-01-09'
MitreID: T1068
Category: vulnerable driver
Verified: 'TRUE'
<<<<<<< HEAD
Commands: sc.exe create amifldrv64.sys binPath=C:\windows\temp\amifldrv64.sys type=kernel
  && sc.exe start amifldrv64.sys
Description: []
Usecase: Elevate privileges
Privileges: kernel
OperatingSystem: Windows 10
=======
Commands:
  Command: sc.exe create amifldrv64.sys binPath=C:\windows\temp\amifldrv64.sys type=kernel
    && sc.exe start amifldrv64.sys
  Description: ''
  Usecase: Elevate privileges
  Privileges: kernel
  OperatingSystem: Windows 10
>>>>>>> d187a652
Resources:
- Internal Research
- https://github.com/namazso/physmem_drivers
Acknowledgement:
  Person: []
  Handle: ''
Detection:
- type: yara_signature
  value: https://github.com/magicsword-io/LOLDrivers/blob/main/detections/yara/38d87b51f4b69ba2dae1477684a1415f1a3b578eee5e1126673b1beaefee9a20.yara
- type: yara_signature
  value: https://github.com/magicsword-io/LOLDrivers/blob/main/detections/yara/ffc72f0bde21ba20aa97bee99d9e96870e5aa40cce9884e44c612757f939494f.yara
- type: sigma_hash
  value: https://github.com/magicsword-io/LOLDrivers/blob/main/detections/sigma/driver_load_win_vuln_drivers.yml
- type: sigma_names
  value: https://github.com/magicsword-io/LOLDrivers/blob/main/detections/sigma/driver_load_win_vuln_drivers_names.yml
- type: sysmon_hash_detect
  value: https://github.com/magicsword-io/LOLDrivers/blob/main/detections/sysmon/sysmon_config_vulnerable_hashes.xml
- type: sysmon_hash_block
  value: https://github.com/magicsword-io/LOLDrivers/blob/main/detections/sysmon/sysmon_config_vulnerable_hashes_block.xml
KnownVulnerableSamples:
- Filename: amifldrv64.sys
  MD5: 0dff47f3b14fb1c1bad47cc517f0581a
  SHA1: db3538f324f9e52defaba7be1ab991008e43d012
  SHA256: 20f11a64bc4548f4edb47e3d3418da0f6d54a83158224b71662a6292bf45b5fb
  Authentihash:
    MD5: d63561be67c8adae1db28b0e503b3ba1
    SHA1: 8e67628743959e8b73d82ae5b9ee7a387a51925d
    SHA256: 6999caca67b37860abb5e6d95420d1b0d04966bc6674aac3bfde4e2394ad37fd
  Description: ''
  Company: ''
  InternalName: ''
  OriginalFilename: ''
  FileVersion: ''
  Product: ''
  ProductVersion: ''
  Copyright: ''
  MachineType: AMD64
  Imports:
  - ntoskrnl.exe
  - HAL.dll
  ExportedFunctions: ''
  ImportedFunctions:
  - ZwMapViewOfSection
  - RtlInitUnicodeString
  - ZwUnmapViewOfSection
  - ZwClose
  - ObReferenceObjectByHandle
  - ZwOpenSection
  - MmUnmapLockedPages
  - MmFreeContiguousMemory
  - MmBuildMdlForNonPagedPool
  - IoFreeMdl
  - MmMapIoSpace
  - MmMapLockedPagesSpecifyCache
  - IoAllocateMdl
  - MmAllocateContiguousMemory
  - IoDeleteSymbolicLink
  - IoDeleteDevice
  - IofCompleteRequest
  - IoCreateSymbolicLink
  - IoCreateDevice
  - KeBugCheckEx
  - MmGetPhysicalAddress
  - MmUnmapIoSpace
  - HalTranslateBusAddress
  Signatures:
  - CertificatesInfo: []
    SignerInfo: ''
    Certificates:
    - Subject: C=US, O=DigiCert Inc, OU=www.digicert.com, CN=DigiCert High Assurance
        EV Root CA
      ValidFrom: '2011-04-15 19:45:33'
      ValidTo: '2021-04-15 19:55:33'
      Signature: 208cc159ed6f9c6b2dc14a3e751d454c41501cbd80ead9b0928b062a133f53169e56396a8a63b6782479f57db8b947a10a96c2f6cbbda2669f06e1acd279090efd3cdcac020c70af3f1bec787ed4eb4b056026d973619121edb06863e09712ab6fa012edd99fd2da273cb3e456f9d1d4810f71bd427ca689dccdd5bd95a2abf193117de8ac3129a85d6670419dfc75c9d5b31a392ad08505508bac91cac493cb71a59da4946f580cfa6e20c40831b5859d7e81f9d23dca5b18856c0a86ec22091ba574344f7f28bc954aab1db698b05d09a477767eefa78e5d84f61824cbd16da6c3a19cc2107580ff9d32fde6cf433a82f7ce8fe1722a9b62b75fed951a395c2f946d48b7015f332fbbdc2d73348904420a1c8b79f9a3fa17effaa11a10dfe0b2c195eb5c0c05973b353e18884ddb6cbf24898dc8bdd89f7b393a24a0d5dfd1f34a1a97f6a66f7a1fb090a9b3ac013991d361b764f13e573803afce7ad2b590f5aedc3999d5b63c97eda6cb16c77d6b2a4c9094e64c54fd1ecd20ecce689c8758e96160beeb0ec9d5197d9fe978bd0eac2175078fa96ee08c6a2a6b9ce3e765bcbc2d3c6ddc04dc67453632af0481bca8006e614c95c55cd48e8e9f2fc13274bdbd11650307cdefb75e0257da86d41a2834af8849b2cfa5dd82566f68aa14e25954feffeaeeefea9270226081e32523c09fcc0f49b235aa58c33ac3d9169410
      SignatureAlgorithmOID: 1.2.840.113549.1.1.5
    - Subject: ??=US, ??=Georgia, ??=Private Organization, serialNumber=J912954, C=US,
        ST=Georgia, L=Norcross, O=American Megatrends, Inc., CN=American Megatrends,
        Inc.
      ValidFrom: '2017-08-30 00:00:00'
      ValidTo: '2020-09-24 12:00:00'
      Signature: 5a00ce1b66cc04a3be37c0926957fc54b1f2904c69a3555d90a15e3c7b7133e76583a0fe5c13c21cdddda40e6f0ba958964796abcfbb7fbe4de15a009f80e653556e29cac9d208645b8154f52f6045fa268f6e6b57536f21833f2cc92c5e9a51636cfeaa74f0b8ab80a8649d68c7c46f51a534c0697a426aa37337c7956268f4cdc8d88adbd1aa0cb620abeb7166172e914016c84e00824751b4f7142b54c56b74d578fd97aadda3e8e777ec22c34460a8dc7e0392a9adab018b16699d9ddd7551fd5c5924f3d1ccb9e6ef67ca0ab2107d1abf158add6d42ba18dee5ec35e3445627df4744d71f73ee3a199aaa42993ebaaa7f91f8b6d1b623350744853c1b38
      SignatureAlgorithmOID: 1.2.840.113549.1.1.11
    - Subject: C=US, O=DigiCert, CN=DigiCert Timestamp Responder
      ValidFrom: '2014-10-22 00:00:00'
      ValidTo: '2024-10-22 00:00:00'
      Signature: 9d257e1b334db226815c9b86ce23200f8087e588ffffb1d46a2c31ed3a17197117cda91bbc5a1639009de36c84e45a40fbde06018c37fa9bb19d247efe20a457ad5bb79ab06026ea6957215d342f1f71b0839419056b359010a07b97c7f63fe7e21141a6bd62d9f0273d381d286f3a5209f0ec7062d3624bb0e073a692c0d38e31d82fe36d171306eee403b614abf38f43a7719d21dd14ca155d9241daf90f81d199740d26c40e7f1bb5f5a0f1c677062815e9d893e55516f0bb0aab1cdb5c482766c8a38b0a1ce595daaec42e59a061dddaf36da261e98a0b6dec1218bdf755544003922b6bc251c20a48afb0d46ee0f4140a3a1be38f3dcaaf6a8d7bdcd844
      SignatureAlgorithmOID: 1.2.840.113549.1.1.5
    - Subject: C=US, O=DigiCert Inc, OU=www.digicert.com, CN=DigiCert EV Code Signing
        CA (SHA2)
      ValidFrom: '2012-04-18 12:00:00'
      ValidTo: '2027-04-18 12:00:00'
      Signature: 19334a0c813337dbad36c9e4c93abbb51b2e7aa2e2f44342179ebf4ea14de1b1dbe981dd9f01f2e488d5e9fe09fd21c1ec5d80d2f0d6c143c2fe772bdbf9d79133ce6cd5b2193be62ed6c9934f88408ecde1f57ef10fc6595672e8eb6a41bd1cd546d57c49ca663815c1bfe091707787dcc98d31c90c29a233ed8de287cd898d3f1bffd5e01a978b7cda6dfba8c6b23a666b7b01b3cdd8a634ec1201ab9558a5c45357a860e6e70212a0b92364a24dbb7c81256421becfee42184397bba53706af4dff26a54d614bec4641b865ceb8799e08960b818c8a3b8fc7998ca32a6e986d5e61c696b78ab9612d93b8eb0e0443d7f5fea6f062d4996aa5c1c1f0649480
      SignatureAlgorithmOID: 1.2.840.113549.1.1.11
    - Subject: C=US, O=DigiCert Inc, OU=www.digicert.com, CN=DigiCert Assured ID CA,1
      ValidFrom: '2006-11-10 00:00:00'
      ValidTo: '2021-11-10 00:00:00'
      Signature: 46503ec9b72824a7381db65b29af52cf52e93147ab565c7bd50d0b41b3efec751f7438f2b25c61a29c95c350e482b923d1ba3a8672ad3878ac755d1717347247859456d1ebbb368477cc24a5f3041955a9e7e3e7ab62cdfb8b2d90c2c0d2b594bd5e4fb105d20e3d1aa9145ba6863162a8a833e49b39a7c4f5ce1d7876942573e42aabcf9c764bed5fc24b16e44b704c00891efcc579bc4c1257fe5fe11ebc025da8fefb07384f0dc65d91b90f6745cdd683ede7920d8db1698c4ffb59e0230fd2aaae007cee9c420ecf91d727b716ee0fc3bd7c0aa0ee2c08558522b8eb181a4dfc2a21ad49318347957771dcb11b4b4b1c109c7714c19d4f2f5a9508291026
      SignatureAlgorithmOID: 1.2.840.113549.1.1.5
    Signer:
    - SerialNumber: 0e55cdb4e7e8eeb9dd5d89fc1d7588ca
      Issuer: C=US, O=DigiCert Inc, OU=www.digicert.com, CN=DigiCert EV Code Signing
        CA (SHA2)
- Filename: amifldrv64.sys
  MD5: ee57cbe6ec6a703678eaa6c59542ff57
  SHA1: c614ab686e844c7a7d2b20bc7061ab15290e2cfd
  SHA256: 2f60536b25ba8c9014e4a57d7a9a681bd3189fa414eea88c256d029750e15cae
  Authentihash:
    MD5: 05c371cbcccf828fd3c9251ba2f61442
    SHA1: 73265b25f043d2520b81a68ad0342baaff30e7cf
    SHA256: bee62b69023212a5a964d323f60e5858d7cbd767a39f3d5ef87cacb080b1dbf2
  Description: ''
  Company: ''
  InternalName: ''
  OriginalFilename: ''
  FileVersion: ''
  Product: ''
  ProductVersion: ''
  Copyright: ''
  MachineType: AMD64
  Imports:
  - ntoskrnl.exe
  - HAL.dll
  ExportedFunctions: ''
  ImportedFunctions:
  - ZwMapViewOfSection
  - RtlInitUnicodeString
  - ZwUnmapViewOfSection
  - ZwClose
  - ObReferenceObjectByHandle
  - ZwOpenSection
  - MmUnmapLockedPages
  - MmMapLockedPages
  - MmFreeContiguousMemory
  - MmBuildMdlForNonPagedPool
  - IoFreeMdl
  - MmGetPhysicalAddress
  - MmMapIoSpace
  - PsGetVersion
  - MmIsAddressValid
  - IoAllocateMdl
  - MmAllocateContiguousMemory
  - DbgPrint
  - IoDeleteSymbolicLink
  - IoDeleteDevice
  - IofCompleteRequest
  - IoCreateSymbolicLink
  - IoCreateDevice
  - KeBugCheckEx
  - MmMapLockedPagesSpecifyCache
  - MmUnmapIoSpace
  - HalTranslateBusAddress
  Signatures:
  - CertificatesInfo: []
    SignerInfo: ''
    Certificates:
    - Subject: C=US, O=DigiCert Inc, OU=www.digicert.com, CN=DigiCert High Assurance
        EV Root CA
      ValidFrom: '2011-04-15 19:45:33'
      ValidTo: '2021-04-15 19:55:33'
      Signature: 208cc159ed6f9c6b2dc14a3e751d454c41501cbd80ead9b0928b062a133f53169e56396a8a63b6782479f57db8b947a10a96c2f6cbbda2669f06e1acd279090efd3cdcac020c70af3f1bec787ed4eb4b056026d973619121edb06863e09712ab6fa012edd99fd2da273cb3e456f9d1d4810f71bd427ca689dccdd5bd95a2abf193117de8ac3129a85d6670419dfc75c9d5b31a392ad08505508bac91cac493cb71a59da4946f580cfa6e20c40831b5859d7e81f9d23dca5b18856c0a86ec22091ba574344f7f28bc954aab1db698b05d09a477767eefa78e5d84f61824cbd16da6c3a19cc2107580ff9d32fde6cf433a82f7ce8fe1722a9b62b75fed951a395c2f946d48b7015f332fbbdc2d73348904420a1c8b79f9a3fa17effaa11a10dfe0b2c195eb5c0c05973b353e18884ddb6cbf24898dc8bdd89f7b393a24a0d5dfd1f34a1a97f6a66f7a1fb090a9b3ac013991d361b764f13e573803afce7ad2b590f5aedc3999d5b63c97eda6cb16c77d6b2a4c9094e64c54fd1ecd20ecce689c8758e96160beeb0ec9d5197d9fe978bd0eac2175078fa96ee08c6a2a6b9ce3e765bcbc2d3c6ddc04dc67453632af0481bca8006e614c95c55cd48e8e9f2fc13274bdbd11650307cdefb75e0257da86d41a2834af8849b2cfa5dd82566f68aa14e25954feffeaeeefea9270226081e32523c09fcc0f49b235aa58c33ac3d9169410
      SignatureAlgorithmOID: 1.2.840.113549.1.1.5
    - Subject: ??=Private Organization, ??=US, ??=Georgia, serialNumber=780491, ??=5555
        Oakbrook Parkway Suite 200, postalCode=30093, C=US, ST=Georgia, L=Norcross,
        O=American Megatrends, Inc., CN=American Megatrends, Inc.
      ValidFrom: '2014-06-24 00:00:00'
      ValidTo: '2017-08-30 12:00:00'
      Signature: 7cc232dd164435ef5e3342e94757a355725f119e6888ab1d3e142039b69f3fc1f6f4b4d38a11573c592b5d99daa9d0b8cc6d0cd5da37a39a9918af563cc31d551f13f361fe68e77d311e4c94e284e49f11ee9f28a723db51bd051ebaaf62d86c07cfaa2d07e16a3b6eb3cd24fcf5d8b0f2fb231072245c32c9b2f4285bef59a6eead9887a9dc6f3ddd4acaac72ea5baff2210389c32291e9e10c05bbb91d3284dcf5ffd10eaffd2db9dd99598d947143d8a079c29f1bd98a92892645758a1321e43c99639067465a3c5018c1a9a7bb1d4c1731e84dd719e7ed4818b332a6106a4d2ee4c92046ea90ab7a9331bf399ade08d0f826e7ba7a80ab07658a03f32fe6
      SignatureAlgorithmOID: 1.2.840.113549.1.1.11
    - Subject: C=US, O=DigiCert, CN=DigiCert Timestamp Responder
      ValidFrom: '2014-10-22 00:00:00'
      ValidTo: '2024-10-22 00:00:00'
      Signature: 9d257e1b334db226815c9b86ce23200f8087e588ffffb1d46a2c31ed3a17197117cda91bbc5a1639009de36c84e45a40fbde06018c37fa9bb19d247efe20a457ad5bb79ab06026ea6957215d342f1f71b0839419056b359010a07b97c7f63fe7e21141a6bd62d9f0273d381d286f3a5209f0ec7062d3624bb0e073a692c0d38e31d82fe36d171306eee403b614abf38f43a7719d21dd14ca155d9241daf90f81d199740d26c40e7f1bb5f5a0f1c677062815e9d893e55516f0bb0aab1cdb5c482766c8a38b0a1ce595daaec42e59a061dddaf36da261e98a0b6dec1218bdf755544003922b6bc251c20a48afb0d46ee0f4140a3a1be38f3dcaaf6a8d7bdcd844
      SignatureAlgorithmOID: 1.2.840.113549.1.1.5
    - Subject: C=US, O=DigiCert Inc, OU=www.digicert.com, CN=DigiCert EV Code Signing
        CA (SHA2)
      ValidFrom: '2012-04-18 12:00:00'
      ValidTo: '2027-04-18 12:00:00'
      Signature: 19334a0c813337dbad36c9e4c93abbb51b2e7aa2e2f44342179ebf4ea14de1b1dbe981dd9f01f2e488d5e9fe09fd21c1ec5d80d2f0d6c143c2fe772bdbf9d79133ce6cd5b2193be62ed6c9934f88408ecde1f57ef10fc6595672e8eb6a41bd1cd546d57c49ca663815c1bfe091707787dcc98d31c90c29a233ed8de287cd898d3f1bffd5e01a978b7cda6dfba8c6b23a666b7b01b3cdd8a634ec1201ab9558a5c45357a860e6e70212a0b92364a24dbb7c81256421becfee42184397bba53706af4dff26a54d614bec4641b865ceb8799e08960b818c8a3b8fc7998ca32a6e986d5e61c696b78ab9612d93b8eb0e0443d7f5fea6f062d4996aa5c1c1f0649480
      SignatureAlgorithmOID: 1.2.840.113549.1.1.11
    - Subject: C=US, O=DigiCert Inc, OU=www.digicert.com, CN=DigiCert Assured ID CA,1
      ValidFrom: '2006-11-10 00:00:00'
      ValidTo: '2021-11-10 00:00:00'
      Signature: 46503ec9b72824a7381db65b29af52cf52e93147ab565c7bd50d0b41b3efec751f7438f2b25c61a29c95c350e482b923d1ba3a8672ad3878ac755d1717347247859456d1ebbb368477cc24a5f3041955a9e7e3e7ab62cdfb8b2d90c2c0d2b594bd5e4fb105d20e3d1aa9145ba6863162a8a833e49b39a7c4f5ce1d7876942573e42aabcf9c764bed5fc24b16e44b704c00891efcc579bc4c1257fe5fe11ebc025da8fefb07384f0dc65d91b90f6745cdd683ede7920d8db1698c4ffb59e0230fd2aaae007cee9c420ecf91d727b716ee0fc3bd7c0aa0ee2c08558522b8eb181a4dfc2a21ad49318347957771dcb11b4b4b1c109c7714c19d4f2f5a9508291026
      SignatureAlgorithmOID: 1.2.840.113549.1.1.5
    Signer:
    - SerialNumber: 09f43c81c1eb27876ee1aefeaa5a0f5d
      Issuer: C=US, O=DigiCert Inc, OU=www.digicert.com, CN=DigiCert EV Code Signing
        CA (SHA2)
- Filename: amifldrv64.sys
  MD5: df5f8e118a97d1b38833fcdf7127ab29
  SHA1: 5fece994f2409810a0ad050b3ca9b633c93919e4
  SHA256: 36aafa127736c7226c50061ea065f71e14f64ec60321f705bc52686d24117e0d
  Authentihash:
    MD5: 28f8b0bdf1fc0b1d065ed3236931fab3
    SHA1: b7b33ed598425c008e51ff90cf28b288f7250cdd
    SHA256: a4e850e7847499e7d4c2754f8a4973fc5b4adeb728e1e142d1d35d519edf3274
  Description: ''
  Company: ''
  InternalName: ''
  OriginalFilename: ''
  FileVersion: ''
  Product: ''
  ProductVersion: ''
  Copyright: ''
  MachineType: AMD64
  Imports:
  - ntoskrnl.exe
  - HAL.dll
  ExportedFunctions: ''
  ImportedFunctions:
  - ZwMapViewOfSection
  - RtlInitUnicodeString
  - ZwUnmapViewOfSection
  - ZwClose
  - ObReferenceObjectByHandle
  - ZwOpenSection
  - MmUnmapLockedPages
  - MmFreeContiguousMemory
  - MmBuildMdlForNonPagedPool
  - IoFreeMdl
  - MmMapIoSpace
  - MmMapLockedPagesSpecifyCache
  - IoAllocateMdl
  - MmAllocateContiguousMemory
  - IoDeleteSymbolicLink
  - IoDeleteDevice
  - IofCompleteRequest
  - IoCreateSymbolicLink
  - IoCreateDevice
  - KeBugCheckEx
  - MmGetPhysicalAddress
  - MmUnmapIoSpace
  - HalTranslateBusAddress
  Signatures:
  - CertificatesInfo: []
    SignerInfo: ''
    Certificates:
    - Subject: C=US, O=DigiCert Inc, OU=www.digicert.com, CN=DigiCert High Assurance
        EV Root CA
      ValidFrom: '2011-04-15 19:45:33'
      ValidTo: '2021-04-15 19:55:33'
      Signature: 208cc159ed6f9c6b2dc14a3e751d454c41501cbd80ead9b0928b062a133f53169e56396a8a63b6782479f57db8b947a10a96c2f6cbbda2669f06e1acd279090efd3cdcac020c70af3f1bec787ed4eb4b056026d973619121edb06863e09712ab6fa012edd99fd2da273cb3e456f9d1d4810f71bd427ca689dccdd5bd95a2abf193117de8ac3129a85d6670419dfc75c9d5b31a392ad08505508bac91cac493cb71a59da4946f580cfa6e20c40831b5859d7e81f9d23dca5b18856c0a86ec22091ba574344f7f28bc954aab1db698b05d09a477767eefa78e5d84f61824cbd16da6c3a19cc2107580ff9d32fde6cf433a82f7ce8fe1722a9b62b75fed951a395c2f946d48b7015f332fbbdc2d73348904420a1c8b79f9a3fa17effaa11a10dfe0b2c195eb5c0c05973b353e18884ddb6cbf24898dc8bdd89f7b393a24a0d5dfd1f34a1a97f6a66f7a1fb090a9b3ac013991d361b764f13e573803afce7ad2b590f5aedc3999d5b63c97eda6cb16c77d6b2a4c9094e64c54fd1ecd20ecce689c8758e96160beeb0ec9d5197d9fe978bd0eac2175078fa96ee08c6a2a6b9ce3e765bcbc2d3c6ddc04dc67453632af0481bca8006e614c95c55cd48e8e9f2fc13274bdbd11650307cdefb75e0257da86d41a2834af8849b2cfa5dd82566f68aa14e25954feffeaeeefea9270226081e32523c09fcc0f49b235aa58c33ac3d9169410
      SignatureAlgorithmOID: 1.2.840.113549.1.1.5
    - Subject: ??=US, ??=Georgia, ??=Private Organization, serialNumber=J912954, C=US,
        ST=Georgia, L=Norcross, O=American Megatrends, Inc., CN=American Megatrends,
        Inc.
      ValidFrom: '2017-08-30 00:00:00'
      ValidTo: '2020-09-24 12:00:00'
      Signature: 5a00ce1b66cc04a3be37c0926957fc54b1f2904c69a3555d90a15e3c7b7133e76583a0fe5c13c21cdddda40e6f0ba958964796abcfbb7fbe4de15a009f80e653556e29cac9d208645b8154f52f6045fa268f6e6b57536f21833f2cc92c5e9a51636cfeaa74f0b8ab80a8649d68c7c46f51a534c0697a426aa37337c7956268f4cdc8d88adbd1aa0cb620abeb7166172e914016c84e00824751b4f7142b54c56b74d578fd97aadda3e8e777ec22c34460a8dc7e0392a9adab018b16699d9ddd7551fd5c5924f3d1ccb9e6ef67ca0ab2107d1abf158add6d42ba18dee5ec35e3445627df4744d71f73ee3a199aaa42993ebaaa7f91f8b6d1b623350744853c1b38
      SignatureAlgorithmOID: 1.2.840.113549.1.1.11
    - Subject: C=US, O=DigiCert, CN=DigiCert Timestamp Responder
      ValidFrom: '2014-10-22 00:00:00'
      ValidTo: '2024-10-22 00:00:00'
      Signature: 9d257e1b334db226815c9b86ce23200f8087e588ffffb1d46a2c31ed3a17197117cda91bbc5a1639009de36c84e45a40fbde06018c37fa9bb19d247efe20a457ad5bb79ab06026ea6957215d342f1f71b0839419056b359010a07b97c7f63fe7e21141a6bd62d9f0273d381d286f3a5209f0ec7062d3624bb0e073a692c0d38e31d82fe36d171306eee403b614abf38f43a7719d21dd14ca155d9241daf90f81d199740d26c40e7f1bb5f5a0f1c677062815e9d893e55516f0bb0aab1cdb5c482766c8a38b0a1ce595daaec42e59a061dddaf36da261e98a0b6dec1218bdf755544003922b6bc251c20a48afb0d46ee0f4140a3a1be38f3dcaaf6a8d7bdcd844
      SignatureAlgorithmOID: 1.2.840.113549.1.1.5
    - Subject: C=US, O=DigiCert Inc, OU=www.digicert.com, CN=DigiCert EV Code Signing
        CA (SHA2)
      ValidFrom: '2012-04-18 12:00:00'
      ValidTo: '2027-04-18 12:00:00'
      Signature: 19334a0c813337dbad36c9e4c93abbb51b2e7aa2e2f44342179ebf4ea14de1b1dbe981dd9f01f2e488d5e9fe09fd21c1ec5d80d2f0d6c143c2fe772bdbf9d79133ce6cd5b2193be62ed6c9934f88408ecde1f57ef10fc6595672e8eb6a41bd1cd546d57c49ca663815c1bfe091707787dcc98d31c90c29a233ed8de287cd898d3f1bffd5e01a978b7cda6dfba8c6b23a666b7b01b3cdd8a634ec1201ab9558a5c45357a860e6e70212a0b92364a24dbb7c81256421becfee42184397bba53706af4dff26a54d614bec4641b865ceb8799e08960b818c8a3b8fc7998ca32a6e986d5e61c696b78ab9612d93b8eb0e0443d7f5fea6f062d4996aa5c1c1f0649480
      SignatureAlgorithmOID: 1.2.840.113549.1.1.11
    - Subject: C=US, O=DigiCert Inc, OU=www.digicert.com, CN=DigiCert Assured ID CA,1
      ValidFrom: '2006-11-10 00:00:00'
      ValidTo: '2021-11-10 00:00:00'
      Signature: 46503ec9b72824a7381db65b29af52cf52e93147ab565c7bd50d0b41b3efec751f7438f2b25c61a29c95c350e482b923d1ba3a8672ad3878ac755d1717347247859456d1ebbb368477cc24a5f3041955a9e7e3e7ab62cdfb8b2d90c2c0d2b594bd5e4fb105d20e3d1aa9145ba6863162a8a833e49b39a7c4f5ce1d7876942573e42aabcf9c764bed5fc24b16e44b704c00891efcc579bc4c1257fe5fe11ebc025da8fefb07384f0dc65d91b90f6745cdd683ede7920d8db1698c4ffb59e0230fd2aaae007cee9c420ecf91d727b716ee0fc3bd7c0aa0ee2c08558522b8eb181a4dfc2a21ad49318347957771dcb11b4b4b1c109c7714c19d4f2f5a9508291026
      SignatureAlgorithmOID: 1.2.840.113549.1.1.5
    Signer:
    - SerialNumber: 0e55cdb4e7e8eeb9dd5d89fc1d7588ca
      Issuer: C=US, O=DigiCert Inc, OU=www.digicert.com, CN=DigiCert EV Code Signing
        CA (SHA2)
- Filename: amifldrv64.sys
  MD5: 785045f8b25cd2e937ddc6b09debe01a
  SHA1: 029c678674f482ababe8bbfdb93152392457109d
  SHA256: 37073e42ffa0322500f90cd7e3c8d02c4cdd695d31c77e81560abec20bfb68ba
  Authentihash:
    MD5: 51219fe8395e9ac49d271ccf7fde2512
    SHA1: 6aeb587edcd01289abc84316ae88959c235663fe
    SHA256: af20c1b4eb703083979e6f4e211327495f7a0a27ace9a52bd22dd3737be7a8b1
  Description: ''
  Company: ''
  InternalName: ''
  OriginalFilename: ''
  FileVersion: ''
  Product: ''
  ProductVersion: ''
  Copyright: ''
  MachineType: AMD64
  Imports:
  - ntoskrnl.exe
  - HAL.dll
  ExportedFunctions: ''
  ImportedFunctions:
  - ZwMapViewOfSection
  - RtlInitUnicodeString
  - ZwUnmapViewOfSection
  - ZwClose
  - ObReferenceObjectByHandle
  - ZwOpenSection
  - MmUnmapLockedPages
  - MmMapLockedPages
  - MmFreeContiguousMemory
  - MmBuildMdlForNonPagedPool
  - IoFreeMdl
  - MmGetPhysicalAddress
  - MmMapIoSpace
  - PsGetVersion
  - MmIsAddressValid
  - IoAllocateMdl
  - MmAllocateContiguousMemory
  - DbgPrint
  - IoDeleteSymbolicLink
  - IoDeleteDevice
  - IofCompleteRequest
  - IoCreateSymbolicLink
  - IoCreateDevice
  - KeBugCheckEx
  - MmMapLockedPagesSpecifyCache
  - MmUnmapIoSpace
  - HalTranslateBusAddress
  Signatures:
  - CertificatesInfo: []
    SignerInfo: ''
    Certificates:
    - Subject: C=US, O=DigiCert Inc, OU=www.digicert.com, CN=DigiCert High Assurance
        EV Root CA
      ValidFrom: '2011-04-15 19:45:33'
      ValidTo: '2021-04-15 19:55:33'
      Signature: 208cc159ed6f9c6b2dc14a3e751d454c41501cbd80ead9b0928b062a133f53169e56396a8a63b6782479f57db8b947a10a96c2f6cbbda2669f06e1acd279090efd3cdcac020c70af3f1bec787ed4eb4b056026d973619121edb06863e09712ab6fa012edd99fd2da273cb3e456f9d1d4810f71bd427ca689dccdd5bd95a2abf193117de8ac3129a85d6670419dfc75c9d5b31a392ad08505508bac91cac493cb71a59da4946f580cfa6e20c40831b5859d7e81f9d23dca5b18856c0a86ec22091ba574344f7f28bc954aab1db698b05d09a477767eefa78e5d84f61824cbd16da6c3a19cc2107580ff9d32fde6cf433a82f7ce8fe1722a9b62b75fed951a395c2f946d48b7015f332fbbdc2d73348904420a1c8b79f9a3fa17effaa11a10dfe0b2c195eb5c0c05973b353e18884ddb6cbf24898dc8bdd89f7b393a24a0d5dfd1f34a1a97f6a66f7a1fb090a9b3ac013991d361b764f13e573803afce7ad2b590f5aedc3999d5b63c97eda6cb16c77d6b2a4c9094e64c54fd1ecd20ecce689c8758e96160beeb0ec9d5197d9fe978bd0eac2175078fa96ee08c6a2a6b9ce3e765bcbc2d3c6ddc04dc67453632af0481bca8006e614c95c55cd48e8e9f2fc13274bdbd11650307cdefb75e0257da86d41a2834af8849b2cfa5dd82566f68aa14e25954feffeaeeefea9270226081e32523c09fcc0f49b235aa58c33ac3d9169410
      SignatureAlgorithmOID: 1.2.840.113549.1.1.5
    - Subject: ??=Private Organization, ??=US, ??=Georgia, serialNumber=780491, ??=5555
        Oakbrook Parkway Suite 200, postalCode=30093, C=US, ST=Georgia, L=Norcross,
        O=American Megatrends, Inc., CN=American Megatrends, Inc.
      ValidFrom: '2014-06-24 00:00:00'
      ValidTo: '2017-08-30 12:00:00'
      Signature: 7cc232dd164435ef5e3342e94757a355725f119e6888ab1d3e142039b69f3fc1f6f4b4d38a11573c592b5d99daa9d0b8cc6d0cd5da37a39a9918af563cc31d551f13f361fe68e77d311e4c94e284e49f11ee9f28a723db51bd051ebaaf62d86c07cfaa2d07e16a3b6eb3cd24fcf5d8b0f2fb231072245c32c9b2f4285bef59a6eead9887a9dc6f3ddd4acaac72ea5baff2210389c32291e9e10c05bbb91d3284dcf5ffd10eaffd2db9dd99598d947143d8a079c29f1bd98a92892645758a1321e43c99639067465a3c5018c1a9a7bb1d4c1731e84dd719e7ed4818b332a6106a4d2ee4c92046ea90ab7a9331bf399ade08d0f826e7ba7a80ab07658a03f32fe6
      SignatureAlgorithmOID: 1.2.840.113549.1.1.11
    - Subject: C=US, O=DigiCert, CN=DigiCert Timestamp Responder
      ValidFrom: '2014-10-22 00:00:00'
      ValidTo: '2024-10-22 00:00:00'
      Signature: 9d257e1b334db226815c9b86ce23200f8087e588ffffb1d46a2c31ed3a17197117cda91bbc5a1639009de36c84e45a40fbde06018c37fa9bb19d247efe20a457ad5bb79ab06026ea6957215d342f1f71b0839419056b359010a07b97c7f63fe7e21141a6bd62d9f0273d381d286f3a5209f0ec7062d3624bb0e073a692c0d38e31d82fe36d171306eee403b614abf38f43a7719d21dd14ca155d9241daf90f81d199740d26c40e7f1bb5f5a0f1c677062815e9d893e55516f0bb0aab1cdb5c482766c8a38b0a1ce595daaec42e59a061dddaf36da261e98a0b6dec1218bdf755544003922b6bc251c20a48afb0d46ee0f4140a3a1be38f3dcaaf6a8d7bdcd844
      SignatureAlgorithmOID: 1.2.840.113549.1.1.5
    - Subject: C=US, O=DigiCert Inc, OU=www.digicert.com, CN=DigiCert EV Code Signing
        CA (SHA2)
      ValidFrom: '2012-04-18 12:00:00'
      ValidTo: '2027-04-18 12:00:00'
      Signature: 19334a0c813337dbad36c9e4c93abbb51b2e7aa2e2f44342179ebf4ea14de1b1dbe981dd9f01f2e488d5e9fe09fd21c1ec5d80d2f0d6c143c2fe772bdbf9d79133ce6cd5b2193be62ed6c9934f88408ecde1f57ef10fc6595672e8eb6a41bd1cd546d57c49ca663815c1bfe091707787dcc98d31c90c29a233ed8de287cd898d3f1bffd5e01a978b7cda6dfba8c6b23a666b7b01b3cdd8a634ec1201ab9558a5c45357a860e6e70212a0b92364a24dbb7c81256421becfee42184397bba53706af4dff26a54d614bec4641b865ceb8799e08960b818c8a3b8fc7998ca32a6e986d5e61c696b78ab9612d93b8eb0e0443d7f5fea6f062d4996aa5c1c1f0649480
      SignatureAlgorithmOID: 1.2.840.113549.1.1.11
    - Subject: C=US, O=DigiCert Inc, OU=www.digicert.com, CN=DigiCert Assured ID CA,1
      ValidFrom: '2006-11-10 00:00:00'
      ValidTo: '2021-11-10 00:00:00'
      Signature: 46503ec9b72824a7381db65b29af52cf52e93147ab565c7bd50d0b41b3efec751f7438f2b25c61a29c95c350e482b923d1ba3a8672ad3878ac755d1717347247859456d1ebbb368477cc24a5f3041955a9e7e3e7ab62cdfb8b2d90c2c0d2b594bd5e4fb105d20e3d1aa9145ba6863162a8a833e49b39a7c4f5ce1d7876942573e42aabcf9c764bed5fc24b16e44b704c00891efcc579bc4c1257fe5fe11ebc025da8fefb07384f0dc65d91b90f6745cdd683ede7920d8db1698c4ffb59e0230fd2aaae007cee9c420ecf91d727b716ee0fc3bd7c0aa0ee2c08558522b8eb181a4dfc2a21ad49318347957771dcb11b4b4b1c109c7714c19d4f2f5a9508291026
      SignatureAlgorithmOID: 1.2.840.113549.1.1.5
    Signer:
    - SerialNumber: 09f43c81c1eb27876ee1aefeaa5a0f5d
      Issuer: C=US, O=DigiCert Inc, OU=www.digicert.com, CN=DigiCert EV Code Signing
        CA (SHA2)
- Filename: amifldrv.sys
  MD5: 119f0656ab4bb872f79ee5d421e2b9f9
  SHA1: e35969966769e7760094cbcffb294d0d04a09db6
  SHA256: 38d87b51f4b69ba2dae1477684a1415f1a3b578eee5e1126673b1beaefee9a20
  Authentihash:
    MD5: 973ff01a8901563e12119ca09b427e8e
    SHA1: 9f8870ec272933ee6f4e1eda975a6d5db5f9fbde
    SHA256: 4f35cf1f2e0fb87a2728303091ee505a0bc546cf63dcd38178adf48477ec0f91
  Description: AMI Generic Utility Driver
  Company: Windows (R) Win 7 DDK provider
  InternalName: amifldrv.sys
  OriginalFilename: amifldrv.sys
  FileVersion: 10.0.10011.16384
  Product: Windows (R) Win 7 DDK driver
  ProductVersion: 10.0.10011.16384
  Copyright: "\xA9 Microsoft Corporation. All rights reserved."
  MachineType: AMD64
  Imports:
  - ntoskrnl.exe
  - HAL.dll
  ExportedFunctions: ''
  ImportedFunctions:
  - MmMapLockedPagesSpecifyCache
  - MmUnmapLockedPages
  - MmAllocateContiguousMemory
  - MmFreeContiguousMemory
  - IoAllocateMdl
  - IoFreeMdl
  - MmGetPhysicalAddress
  - RtlInitUnicodeString
  - IofCompleteRequest
  - IoCreateDevice
  - IoCreateSymbolicLink
  - IoDeleteDevice
  - IoDeleteSymbolicLink
  - KeLowerIrql
  - MmBuildMdlForNonPagedPool
  - MmMapIoSpace
  - MmUnmapIoSpace
  - ObReferenceObjectByHandle
  - ZwClose
  - ZwOpenSection
  - ZwMapViewOfSection
  - ZwUnmapViewOfSection
  - ExFreePoolWithTag
  - MmGetSystemRoutineAddress
  - PsGetVersion
  - ExAllocatePoolWithQuotaTag
  - ZwQuerySystemInformation
  - KfRaiseIrql
  - RtlCompareMemory
  - HalTranslateBusAddress
  Signatures:
  - CertificatesInfo: []
    SignerInfo: ''
    Certificates:
    - Subject: C=US, O=DigiCert Inc, OU=www.digicert.com, CN=DigiCert High Assurance
        EV Root CA
      ValidFrom: '2011-04-15 19:45:33'
      ValidTo: '2021-04-15 19:55:33'
      Signature: 208cc159ed6f9c6b2dc14a3e751d454c41501cbd80ead9b0928b062a133f53169e56396a8a63b6782479f57db8b947a10a96c2f6cbbda2669f06e1acd279090efd3cdcac020c70af3f1bec787ed4eb4b056026d973619121edb06863e09712ab6fa012edd99fd2da273cb3e456f9d1d4810f71bd427ca689dccdd5bd95a2abf193117de8ac3129a85d6670419dfc75c9d5b31a392ad08505508bac91cac493cb71a59da4946f580cfa6e20c40831b5859d7e81f9d23dca5b18856c0a86ec22091ba574344f7f28bc954aab1db698b05d09a477767eefa78e5d84f61824cbd16da6c3a19cc2107580ff9d32fde6cf433a82f7ce8fe1722a9b62b75fed951a395c2f946d48b7015f332fbbdc2d73348904420a1c8b79f9a3fa17effaa11a10dfe0b2c195eb5c0c05973b353e18884ddb6cbf24898dc8bdd89f7b393a24a0d5dfd1f34a1a97f6a66f7a1fb090a9b3ac013991d361b764f13e573803afce7ad2b590f5aedc3999d5b63c97eda6cb16c77d6b2a4c9094e64c54fd1ecd20ecce689c8758e96160beeb0ec9d5197d9fe978bd0eac2175078fa96ee08c6a2a6b9ce3e765bcbc2d3c6ddc04dc67453632af0481bca8006e614c95c55cd48e8e9f2fc13274bdbd11650307cdefb75e0257da86d41a2834af8849b2cfa5dd82566f68aa14e25954feffeaeeefea9270226081e32523c09fcc0f49b235aa58c33ac3d9169410
      SignatureAlgorithmOID: 1.2.840.113549.1.1.5
    - Subject: ??=US, ??=Georgia, ??=Private Organization, serialNumber=J912954, C=US,
        ST=Georgia, L=Norcross, O=American Megatrends, Inc., CN=American Megatrends,
        Inc.
      ValidFrom: '2017-08-30 00:00:00'
      ValidTo: '2020-09-24 12:00:00'
      Signature: 5a00ce1b66cc04a3be37c0926957fc54b1f2904c69a3555d90a15e3c7b7133e76583a0fe5c13c21cdddda40e6f0ba958964796abcfbb7fbe4de15a009f80e653556e29cac9d208645b8154f52f6045fa268f6e6b57536f21833f2cc92c5e9a51636cfeaa74f0b8ab80a8649d68c7c46f51a534c0697a426aa37337c7956268f4cdc8d88adbd1aa0cb620abeb7166172e914016c84e00824751b4f7142b54c56b74d578fd97aadda3e8e777ec22c34460a8dc7e0392a9adab018b16699d9ddd7551fd5c5924f3d1ccb9e6ef67ca0ab2107d1abf158add6d42ba18dee5ec35e3445627df4744d71f73ee3a199aaa42993ebaaa7f91f8b6d1b623350744853c1b38
      SignatureAlgorithmOID: 1.2.840.113549.1.1.11
    - Subject: C=US, O=DigiCert, CN=DigiCert Timestamp Responder
      ValidFrom: '2014-10-22 00:00:00'
      ValidTo: '2024-10-22 00:00:00'
      Signature: 9d257e1b334db226815c9b86ce23200f8087e588ffffb1d46a2c31ed3a17197117cda91bbc5a1639009de36c84e45a40fbde06018c37fa9bb19d247efe20a457ad5bb79ab06026ea6957215d342f1f71b0839419056b359010a07b97c7f63fe7e21141a6bd62d9f0273d381d286f3a5209f0ec7062d3624bb0e073a692c0d38e31d82fe36d171306eee403b614abf38f43a7719d21dd14ca155d9241daf90f81d199740d26c40e7f1bb5f5a0f1c677062815e9d893e55516f0bb0aab1cdb5c482766c8a38b0a1ce595daaec42e59a061dddaf36da261e98a0b6dec1218bdf755544003922b6bc251c20a48afb0d46ee0f4140a3a1be38f3dcaaf6a8d7bdcd844
      SignatureAlgorithmOID: 1.2.840.113549.1.1.5
    - Subject: C=US, O=DigiCert Inc, OU=www.digicert.com, CN=DigiCert EV Code Signing
        CA (SHA2)
      ValidFrom: '2012-04-18 12:00:00'
      ValidTo: '2027-04-18 12:00:00'
      Signature: 19334a0c813337dbad36c9e4c93abbb51b2e7aa2e2f44342179ebf4ea14de1b1dbe981dd9f01f2e488d5e9fe09fd21c1ec5d80d2f0d6c143c2fe772bdbf9d79133ce6cd5b2193be62ed6c9934f88408ecde1f57ef10fc6595672e8eb6a41bd1cd546d57c49ca663815c1bfe091707787dcc98d31c90c29a233ed8de287cd898d3f1bffd5e01a978b7cda6dfba8c6b23a666b7b01b3cdd8a634ec1201ab9558a5c45357a860e6e70212a0b92364a24dbb7c81256421becfee42184397bba53706af4dff26a54d614bec4641b865ceb8799e08960b818c8a3b8fc7998ca32a6e986d5e61c696b78ab9612d93b8eb0e0443d7f5fea6f062d4996aa5c1c1f0649480
      SignatureAlgorithmOID: 1.2.840.113549.1.1.11
    - Subject: C=US, O=DigiCert Inc, OU=www.digicert.com, CN=DigiCert Assured ID CA,1
      ValidFrom: '2006-11-10 00:00:00'
      ValidTo: '2021-11-10 00:00:00'
      Signature: 46503ec9b72824a7381db65b29af52cf52e93147ab565c7bd50d0b41b3efec751f7438f2b25c61a29c95c350e482b923d1ba3a8672ad3878ac755d1717347247859456d1ebbb368477cc24a5f3041955a9e7e3e7ab62cdfb8b2d90c2c0d2b594bd5e4fb105d20e3d1aa9145ba6863162a8a833e49b39a7c4f5ce1d7876942573e42aabcf9c764bed5fc24b16e44b704c00891efcc579bc4c1257fe5fe11ebc025da8fefb07384f0dc65d91b90f6745cdd683ede7920d8db1698c4ffb59e0230fd2aaae007cee9c420ecf91d727b716ee0fc3bd7c0aa0ee2c08558522b8eb181a4dfc2a21ad49318347957771dcb11b4b4b1c109c7714c19d4f2f5a9508291026
      SignatureAlgorithmOID: 1.2.840.113549.1.1.5
    Signer:
    - SerialNumber: 0e55cdb4e7e8eeb9dd5d89fc1d7588ca
      Issuer: C=US, O=DigiCert Inc, OU=www.digicert.com, CN=DigiCert EV Code Signing
        CA (SHA2)
- Filename: amifldrv64.sys
  MD5: 530feb1e37831302f58b7c219be6b844
  SHA1: 1e09f3dd6ba9386fa9126f0116e49c2371401e01
  SHA256: 3cb75429944e60f6c820c7638adbf688883ad44951bca3f8912428afe72bc134
  Authentihash:
    MD5: aefe7422cfe20a6f576092d04a592311
    SHA1: 943a16dde2e44f7bae629f62cf937cceb10ec1b4
    SHA256: 7e8e7bc080b4c32ce703b3e8b3cc7e13fa9ef2422dc6f370a2c2b82496564aae
  Description: ''
  Company: ''
  InternalName: ''
  OriginalFilename: ''
  FileVersion: ''
  Product: ''
  ProductVersion: ''
  Copyright: ''
  MachineType: AMD64
  Imports:
  - ntoskrnl.exe
  - HAL.dll
  ExportedFunctions: ''
  ImportedFunctions:
  - KeLowerIrql
  - KfRaiseIrql
  - ZwClose
  - ZwMapViewOfSection
  - ObReferenceObjectByHandle
  - ZwOpenSection
  - RtlInitUnicodeString
  - ZwUnmapViewOfSection
  - MmFreeContiguousMemory
  - IoFreeMdl
  - MmMapLockedPages
  - MmBuildMdlForNonPagedPool
  - MmUnmapIoSpace
  - MmGetPhysicalAddress
  - MmIsAddressValid
  - MmAllocateContiguousMemory
  - MmUnmapLockedPages
  - IoDeleteDevice
  - IoDeleteSymbolicLink
  - RtlMoveMemory
  - IofCompleteRequest
  - RtlZeroMemory
  - IoCreateSymbolicLink
  - IoCreateDevice
  - IoAllocateMdl
  - MmMapIoSpace
  - HalTranslateBusAddress
  Signatures:
  - CertificatesInfo: []
    SignerInfo: ''
    Certificates:
    - Subject: C=US, O=VeriSign, Inc., CN=VeriSign Time Stamping Services Signer ,
        G2
      ValidFrom: '2007-06-15 00:00:00'
      ValidTo: '2012-06-14 23:59:59'
      Signature: 50c54bc82480dfe40d24c2de1ab1a102a1a6822d0c831581370a820e2cb05a1761b5d805fe88dbf19191b3561a40a6eb92be3839b07536743a984fe437ba9989ca95421db0b9c7a08d57e0fad5640442354e01d133a217c84daa27c7f2e1864c02384d8378c6fc53e0ebe00687dda4969e5e0c98e2a5bebf8285c360e1dfad28d8c7a54b64dac71b5bbdac3908d53822a1338b2f8a9aebbc07213f44410907b5651c24bc48d34480eba1cfc902b414cf54c716a3805cf9793e5d727d88179e2c43a2ca53ce7d3df62a3ab84f9400a56d0a835df95e53f418b3570f70c3fbf5ad95a00e17dec4168060c90f2b6e8604f1ebf47827d105c5ee345b5eb94932f233
      SignatureAlgorithmOID: 1.2.840.113549.1.1.5
    - Subject: C=US, O=VeriSign, Inc., CN=VeriSign Time Stamping Services CA
      ValidFrom: '2003-12-04 00:00:00'
      ValidTo: '2013-12-03 23:59:59'
      Signature: 4a6bf9ea58c2441c318979992b96bf82ac01d61c4ccdb08a586edf0829a35ec8ca9313e704520def47272f0038b0e4c9934e9ad4226215f73f37214f703180f18b3887b3e8e89700fecf55964e24d2a9274e7aaeb76141f32acee7c9d95eddbb2b853eb59db5d9e157ffbeb4c57ef5cf0c9ef097fe2bd33b521b1b3827f73f4a
      SignatureAlgorithmOID: 1.2.840.113549.1.1.5
    - Subject: C=US, O=VeriSign, Inc., OU=VeriSign Trust Network, OU=Terms of use
        at https://www.verisign.com/rpa (c)04, CN=VeriSign Class 3 Code Signing 2004
        CA
      ValidFrom: '2004-07-16 00:00:00'
      ValidTo: '2014-07-15 23:59:59'
      Signature: ae3a17b84a7b55fa6455ec40a4ed494190999c89bcaf2e1dca7823f91c190f7feb68bc32d98838dedc3fd389b43fb18296f1a45abaed2e26d3de7c016e000a00a4069211480940f91c1879672324e0bbd5e150ae1bf50edde02e81cd80a36c524f9175558aba22f2d2ea4175882f63557d1e545a9559cad93481c05f5ef67ab5
      SignatureAlgorithmOID: 1.2.840.113549.1.1.5
    - Subject: C=US, O=VeriSign, Inc., OU=Class 3 Public Primary Certification Authority
      ValidFrom: '2006-05-23 17:01:29'
      ValidTo: '2016-05-23 17:11:29'
      Signature: 01e446b33b457f7513877e5f43de468ecb8abdb64741bccccc7491d8ce395195a4a6b547c0efd2da7b8f5711f4328c7ccd3fee42da04214af7c843884a6f5cca14fc4bd19f4cbdd4556ecc02be0da6888f8609baa425bde8b0f0fa8b714e67b0cb82a8d78e55f737ebf03e88efe4e08afd1c6e2e61414875b4b02c1d28d8490fd715f02473253ccc880cde284c6554fe5eae8cea19ad2c51b29b3a47f53c80350117e24987d6544afb4bab07bcbf7d79cfbf35005cbb9ecffc82891b39a05197b6dec0b307ff449644c0342a195cabeef03bec294eb513c537857e75d5b4d60d066eb5d26c237167eaf1718eaf4e74aa0cf9ecbf4c58fa5e909b6d39cb86883f8b1ca81632d5fe6db9f1f8b3ead791f6364778c0272a15c768d6f4c5fc4f4ec8673f102d409ff11ec96148e7a703fc31730cf04688fe56da492995ef09daa3e5beef60ecd954a0599c28bd54ef66157f874c84dba60e95672e517b3439b641c28c846826dc240209e7818e0a972defeea7b998a60f818dc710b5e1ed982f486f53854964789bec5dac970b5526c3efba8dc8d1a52f5a7f936b611a339b18b8a26210de24ea76e12f43ebecdd7c12342489da2855aee5754e312b6763b6a8d7ab730a03cec5ea593fc7eb2a45aea8625b2f009939abb45f73c308ec80118f470e8f2a1343e191066255bbffba3da9a93d260faeca7d628b155589d694344dd665
      SignatureAlgorithmOID: 1.2.840.113549.1.1.5
    - Subject: C=US, ST=Georgia, L=Norcross, O=American Megatrends, Inc., OU=Digital
        ID Class 3 , Microsoft Software Validation v2, OU=Headquarters, CN=American
        Megatrends, Inc.
      ValidFrom: '2006-09-30 00:00:00'
      ValidTo: '2009-11-16 23:59:59'
      Signature: 7cb6b8f10c441fc01d130c6ae39a287be5cb175f02ae6c214f0034c77f262006f866180e4db8619079a50fef4fde71927b061ef79f3d0e1be1bba040afd81f202bb10892ce7a0549506158a1d15067dd7a82488cc4bd2c3f408ee928c85117ee0d080d9dc24b571b5d75e3ef1e87d3d6b755ab6f9c07ff92e3b2d515ab1219424bf288aed36595d534d91b905b80378c02bd470dd0fb8150888cd0ac3c98cd62becd7c274469167be833f226b05b822d875efa40863faa10e358edd17e3f4d1ee7d62590d1d3e26e9c953be9e1d9a309990e0bb9c06cdfaa89f7b021aaa8d933440d432eab2e7676bda57841b3e7a8933da8b1e047e9cde29ea89b62b4eb48b8
      SignatureAlgorithmOID: 1.2.840.113549.1.1.5
    Signer:
    - SerialNumber: 08dfd80b2826716554b1fb8cfa5043d7
      Issuer: C=US, O=VeriSign, Inc., OU=VeriSign Trust Network, OU=Terms of use at
        https://www.verisign.com/rpa (c)04, CN=VeriSign Class 3 Code Signing 2004
        CA
- Filename: amifldrv64.sys
  MD5: c098f8aeb67eeb2262dbf681690a9306
  SHA1: 7e8efd93a1dad02385ec56c8f3b1cfd23aa47977
  SHA256: 5f487829527802983d5c120e3b99f3cf89333ca14f5e49ac32df0798cfb1f7aa
  Authentihash:
    MD5: f2a4fd2aae63ffe766a7a8d2d775a59e
    SHA1: 52008f007e84756ba84dacb7cbb465e592dfe260
    SHA256: d259e9b1d04b5fa966094f15f8edbaeba5da2a14bf34bf0a5490a0e308c025d7
  Description: ''
  Company: ''
  InternalName: ''
  OriginalFilename: ''
  FileVersion: ''
  Product: ''
  ProductVersion: ''
  Copyright: ''
  MachineType: AMD64
  Imports:
  - ntoskrnl.exe
  - HAL.dll
  ExportedFunctions: ''
  ImportedFunctions:
  - ZwClose
  - ZwMapViewOfSection
  - ObReferenceObjectByHandle
  - ZwOpenSection
  - RtlInitUnicodeString
  - ZwUnmapViewOfSection
  - MmFreeContiguousMemory
  - IoFreeMdl
  - MmMapLockedPages
  - MmBuildMdlForNonPagedPool
  - MmUnmapIoSpace
  - MmGetPhysicalAddress
  - MmIsAddressValid
  - MmAllocateContiguousMemory
  - MmUnmapLockedPages
  - IoDeleteDevice
  - IoDeleteSymbolicLink
  - IofCompleteRequest
  - IoCreateSymbolicLink
  - IoCreateDevice
  - IoAllocateMdl
  - MmMapIoSpace
  - HalTranslateBusAddress
  Signatures:
  - CertificatesInfo: []
    SignerInfo: ''
    Certificates:
    - Subject: C=US, O=VeriSign, Inc., CN=VeriSign Time Stamping Services Signer ,
        G2
      ValidFrom: '2007-06-15 00:00:00'
      ValidTo: '2012-06-14 23:59:59'
      Signature: 50c54bc82480dfe40d24c2de1ab1a102a1a6822d0c831581370a820e2cb05a1761b5d805fe88dbf19191b3561a40a6eb92be3839b07536743a984fe437ba9989ca95421db0b9c7a08d57e0fad5640442354e01d133a217c84daa27c7f2e1864c02384d8378c6fc53e0ebe00687dda4969e5e0c98e2a5bebf8285c360e1dfad28d8c7a54b64dac71b5bbdac3908d53822a1338b2f8a9aebbc07213f44410907b5651c24bc48d34480eba1cfc902b414cf54c716a3805cf9793e5d727d88179e2c43a2ca53ce7d3df62a3ab84f9400a56d0a835df95e53f418b3570f70c3fbf5ad95a00e17dec4168060c90f2b6e8604f1ebf47827d105c5ee345b5eb94932f233
      SignatureAlgorithmOID: 1.2.840.113549.1.1.5
    - Subject: C=US, O=VeriSign, Inc., CN=VeriSign Time Stamping Services CA
      ValidFrom: '2003-12-04 00:00:00'
      ValidTo: '2013-12-03 23:59:59'
      Signature: 4a6bf9ea58c2441c318979992b96bf82ac01d61c4ccdb08a586edf0829a35ec8ca9313e704520def47272f0038b0e4c9934e9ad4226215f73f37214f703180f18b3887b3e8e89700fecf55964e24d2a9274e7aaeb76141f32acee7c9d95eddbb2b853eb59db5d9e157ffbeb4c57ef5cf0c9ef097fe2bd33b521b1b3827f73f4a
      SignatureAlgorithmOID: 1.2.840.113549.1.1.5
    - Subject: C=US, O=VeriSign, Inc., OU=VeriSign Trust Network, OU=Terms of use
        at https://www.verisign.com/rpa (c)09, CN=VeriSign Class 3 Code Signing 2009,2
        CA
      ValidFrom: '2009-05-21 00:00:00'
      ValidTo: '2019-05-20 23:59:59'
      Signature: 8b03c0dd94d841a26169b015a878c730c6903c7e42f724b6e4837317047f04109ca1e2fa812febc0ca44e772e050b6551020836e9692e49a516ab43731dca52deb8c00c71d4fe74d32ba85f84ebefa675565f06abe7aca64381a101078457631f3867a030f60c2b35d9df68b6676821b59e183e5bd49a53856e5de41770e580f
      SignatureAlgorithmOID: 1.2.840.113549.1.1.5
    - Subject: C=US, O=VeriSign, Inc., OU=Class 3 Public Primary Certification Authority
      ValidFrom: '2006-05-23 17:01:29'
      ValidTo: '2016-05-23 17:11:29'
      Signature: 01e446b33b457f7513877e5f43de468ecb8abdb64741bccccc7491d8ce395195a4a6b547c0efd2da7b8f5711f4328c7ccd3fee42da04214af7c843884a6f5cca14fc4bd19f4cbdd4556ecc02be0da6888f8609baa425bde8b0f0fa8b714e67b0cb82a8d78e55f737ebf03e88efe4e08afd1c6e2e61414875b4b02c1d28d8490fd715f02473253ccc880cde284c6554fe5eae8cea19ad2c51b29b3a47f53c80350117e24987d6544afb4bab07bcbf7d79cfbf35005cbb9ecffc82891b39a05197b6dec0b307ff449644c0342a195cabeef03bec294eb513c537857e75d5b4d60d066eb5d26c237167eaf1718eaf4e74aa0cf9ecbf4c58fa5e909b6d39cb86883f8b1ca81632d5fe6db9f1f8b3ead791f6364778c0272a15c768d6f4c5fc4f4ec8673f102d409ff11ec96148e7a703fc31730cf04688fe56da492995ef09daa3e5beef60ecd954a0599c28bd54ef66157f874c84dba60e95672e517b3439b641c28c846826dc240209e7818e0a972defeea7b998a60f818dc710b5e1ed982f486f53854964789bec5dac970b5526c3efba8dc8d1a52f5a7f936b611a339b18b8a26210de24ea76e12f43ebecdd7c12342489da2855aee5754e312b6763b6a8d7ab730a03cec5ea593fc7eb2a45aea8625b2f009939abb45f73c308ec80118f470e8f2a1343e191066255bbffba3da9a93d260faeca7d628b155589d694344dd665
      SignatureAlgorithmOID: 1.2.840.113549.1.1.5
    - Subject: C=US, ST=Georgia, L=Norcross, O=American Megatrends, Inc., OU=Digital
        ID Class 3 , Microsoft Software Validation v2, OU=Headquarters, CN=American
        Megatrends, Inc.
      ValidFrom: '2010-05-07 00:00:00'
      ValidTo: '2012-05-06 23:59:59'
      Signature: 41aa6f714033d64479b8e3492829a9435eeaaa4d4d82b4a95192c18a07ab08afe25582abe5acaea015492a737f7bdd4591fdb50b670888a4d66dae5fc240fbd68276b8264e9f438df308568bbae1a06544acd767d960475aaf62cbce8e8feea6eafd802954e28ecf016620e7686727c6b75ddfb2818317e1e333641aae42d1cf6ec8f95bcc96a647143801547c6b3857323c08b552602724268d3c35569e83368bfed55c81cee51ac4a16db9f81fff47687ad82c20ef5fb7ea9102a43de699caa0b86c1a07b4a4b6f949c28cec24892a74461a0d3f8659f2abfc58818ba2b44393970d08bde058c694a73e335eab3a17df129668db432e2ea659f1f4774a1bdc
      SignatureAlgorithmOID: 1.2.840.113549.1.1.5
    Signer:
    - SerialNumber: 1ecbf523c0f14748fe14841dbb88c365
      Issuer: C=US, O=VeriSign, Inc., OU=VeriSign Trust Network, OU=Terms of use at
        https://www.verisign.com/rpa (c)09, CN=VeriSign Class 3 Code Signing 2009,2
        CA
- Filename: amifldrv64.sys
  MD5: f22740ba54a400fd2be7690bb204aa08
  SHA1: 5812387783d61c6ab5702213bb968590a18065e3
  SHA256: 65c26276cadda7a36f8977d1d01120edb5c3418be2317d501761092d5f9916c9
  Authentihash:
    MD5: 4bb9654a5a20bc189b000d4a2fba5856
    SHA1: 444ce1608768884d1e9742f80ccf4f53e0aa709d
    SHA256: d052299252f0f0bd70b5e7c46b9ca71a99a052b47f693582becb6f0d567e8245
  Description: ''
  Company: ''
  InternalName: ''
  OriginalFilename: ''
  FileVersion: ''
  Product: ''
  ProductVersion: ''
  Copyright: ''
  MachineType: AMD64
  Imports:
  - ntoskrnl.exe
  - HAL.dll
  ExportedFunctions: ''
  ImportedFunctions:
  - ZwMapViewOfSection
  - RtlInitUnicodeString
  - ZwUnmapViewOfSection
  - ZwClose
  - ObReferenceObjectByHandle
  - ZwOpenSection
  - MmUnmapLockedPages
  - MmFreeContiguousMemory
  - MmBuildMdlForNonPagedPool
  - IoFreeMdl
  - MmGetPhysicalAddress
  - MmMapIoSpace
  - PsGetVersion
  - IoAllocateMdl
  - MmAllocateContiguousMemory
  - DbgPrint
  - IoDeleteSymbolicLink
  - IoDeleteDevice
  - IofCompleteRequest
  - IoCreateSymbolicLink
  - IoCreateDevice
  - KeBugCheckEx
  - MmMapLockedPagesSpecifyCache
  - MmUnmapIoSpace
  - HalTranslateBusAddress
  Signatures:
  - CertificatesInfo: []
    SignerInfo: ''
    Certificates:
    - Subject: C=US, O=DigiCert Inc, OU=www.digicert.com, CN=DigiCert High Assurance
        EV Root CA
      ValidFrom: '2011-04-15 19:45:33'
      ValidTo: '2021-04-15 19:55:33'
      Signature: 208cc159ed6f9c6b2dc14a3e751d454c41501cbd80ead9b0928b062a133f53169e56396a8a63b6782479f57db8b947a10a96c2f6cbbda2669f06e1acd279090efd3cdcac020c70af3f1bec787ed4eb4b056026d973619121edb06863e09712ab6fa012edd99fd2da273cb3e456f9d1d4810f71bd427ca689dccdd5bd95a2abf193117de8ac3129a85d6670419dfc75c9d5b31a392ad08505508bac91cac493cb71a59da4946f580cfa6e20c40831b5859d7e81f9d23dca5b18856c0a86ec22091ba574344f7f28bc954aab1db698b05d09a477767eefa78e5d84f61824cbd16da6c3a19cc2107580ff9d32fde6cf433a82f7ce8fe1722a9b62b75fed951a395c2f946d48b7015f332fbbdc2d73348904420a1c8b79f9a3fa17effaa11a10dfe0b2c195eb5c0c05973b353e18884ddb6cbf24898dc8bdd89f7b393a24a0d5dfd1f34a1a97f6a66f7a1fb090a9b3ac013991d361b764f13e573803afce7ad2b590f5aedc3999d5b63c97eda6cb16c77d6b2a4c9094e64c54fd1ecd20ecce689c8758e96160beeb0ec9d5197d9fe978bd0eac2175078fa96ee08c6a2a6b9ce3e765bcbc2d3c6ddc04dc67453632af0481bca8006e614c95c55cd48e8e9f2fc13274bdbd11650307cdefb75e0257da86d41a2834af8849b2cfa5dd82566f68aa14e25954feffeaeeefea9270226081e32523c09fcc0f49b235aa58c33ac3d9169410
      SignatureAlgorithmOID: 1.2.840.113549.1.1.5
    - Subject: ??=US, ??=Georgia, ??=Private Organization, serialNumber=J912954, C=US,
        ST=Georgia, L=Norcross, O=American Megatrends, Inc., CN=American Megatrends,
        Inc.
      ValidFrom: '2017-08-30 00:00:00'
      ValidTo: '2020-09-24 12:00:00'
      Signature: 5a00ce1b66cc04a3be37c0926957fc54b1f2904c69a3555d90a15e3c7b7133e76583a0fe5c13c21cdddda40e6f0ba958964796abcfbb7fbe4de15a009f80e653556e29cac9d208645b8154f52f6045fa268f6e6b57536f21833f2cc92c5e9a51636cfeaa74f0b8ab80a8649d68c7c46f51a534c0697a426aa37337c7956268f4cdc8d88adbd1aa0cb620abeb7166172e914016c84e00824751b4f7142b54c56b74d578fd97aadda3e8e777ec22c34460a8dc7e0392a9adab018b16699d9ddd7551fd5c5924f3d1ccb9e6ef67ca0ab2107d1abf158add6d42ba18dee5ec35e3445627df4744d71f73ee3a199aaa42993ebaaa7f91f8b6d1b623350744853c1b38
      SignatureAlgorithmOID: 1.2.840.113549.1.1.11
    - Subject: C=US, O=DigiCert, CN=DigiCert Timestamp Responder
      ValidFrom: '2014-10-22 00:00:00'
      ValidTo: '2024-10-22 00:00:00'
      Signature: 9d257e1b334db226815c9b86ce23200f8087e588ffffb1d46a2c31ed3a17197117cda91bbc5a1639009de36c84e45a40fbde06018c37fa9bb19d247efe20a457ad5bb79ab06026ea6957215d342f1f71b0839419056b359010a07b97c7f63fe7e21141a6bd62d9f0273d381d286f3a5209f0ec7062d3624bb0e073a692c0d38e31d82fe36d171306eee403b614abf38f43a7719d21dd14ca155d9241daf90f81d199740d26c40e7f1bb5f5a0f1c677062815e9d893e55516f0bb0aab1cdb5c482766c8a38b0a1ce595daaec42e59a061dddaf36da261e98a0b6dec1218bdf755544003922b6bc251c20a48afb0d46ee0f4140a3a1be38f3dcaaf6a8d7bdcd844
      SignatureAlgorithmOID: 1.2.840.113549.1.1.5
    - Subject: C=US, O=DigiCert Inc, OU=www.digicert.com, CN=DigiCert EV Code Signing
        CA (SHA2)
      ValidFrom: '2012-04-18 12:00:00'
      ValidTo: '2027-04-18 12:00:00'
      Signature: 19334a0c813337dbad36c9e4c93abbb51b2e7aa2e2f44342179ebf4ea14de1b1dbe981dd9f01f2e488d5e9fe09fd21c1ec5d80d2f0d6c143c2fe772bdbf9d79133ce6cd5b2193be62ed6c9934f88408ecde1f57ef10fc6595672e8eb6a41bd1cd546d57c49ca663815c1bfe091707787dcc98d31c90c29a233ed8de287cd898d3f1bffd5e01a978b7cda6dfba8c6b23a666b7b01b3cdd8a634ec1201ab9558a5c45357a860e6e70212a0b92364a24dbb7c81256421becfee42184397bba53706af4dff26a54d614bec4641b865ceb8799e08960b818c8a3b8fc7998ca32a6e986d5e61c696b78ab9612d93b8eb0e0443d7f5fea6f062d4996aa5c1c1f0649480
      SignatureAlgorithmOID: 1.2.840.113549.1.1.11
    - Subject: C=US, O=DigiCert Inc, OU=www.digicert.com, CN=DigiCert Assured ID CA,1
      ValidFrom: '2006-11-10 00:00:00'
      ValidTo: '2021-11-10 00:00:00'
      Signature: 46503ec9b72824a7381db65b29af52cf52e93147ab565c7bd50d0b41b3efec751f7438f2b25c61a29c95c350e482b923d1ba3a8672ad3878ac755d1717347247859456d1ebbb368477cc24a5f3041955a9e7e3e7ab62cdfb8b2d90c2c0d2b594bd5e4fb105d20e3d1aa9145ba6863162a8a833e49b39a7c4f5ce1d7876942573e42aabcf9c764bed5fc24b16e44b704c00891efcc579bc4c1257fe5fe11ebc025da8fefb07384f0dc65d91b90f6745cdd683ede7920d8db1698c4ffb59e0230fd2aaae007cee9c420ecf91d727b716ee0fc3bd7c0aa0ee2c08558522b8eb181a4dfc2a21ad49318347957771dcb11b4b4b1c109c7714c19d4f2f5a9508291026
      SignatureAlgorithmOID: 1.2.840.113549.1.1.5
    Signer:
    - SerialNumber: 0e55cdb4e7e8eeb9dd5d89fc1d7588ca
      Issuer: C=US, O=DigiCert Inc, OU=www.digicert.com, CN=DigiCert EV Code Signing
        CA (SHA2)
- Filename: amifldrv64.sys
  MD5: 24156523b923fd9dcfdd0ac684dcdb20
  SHA1: ff9048c451644c9c5ff2ba1408b194a0970b49e6
  SHA256: 6c64688444d3e004da77dcfb769d064bb38afceeef7ff915dfc71e60e19ff18a
  Authentihash:
    MD5: 229a8958720d362fab81a2b527e717a2
    SHA1: 2cea31932e00c69e6f1bb0b0bf6b16b8c72dc3f6
    SHA256: aef3985caa213c9e5e0a0d5e75a9a7918a92c08690b5a04a6b14d6372c2dd71c
  Description: ''
  Company: ''
  InternalName: ''
  OriginalFilename: ''
  FileVersion: ''
  Product: ''
  ProductVersion: ''
  Copyright: ''
  MachineType: AMD64
  Imports:
  - ntoskrnl.exe
  - HAL.dll
  ExportedFunctions: ''
  ImportedFunctions:
  - ZwMapViewOfSection
  - RtlInitUnicodeString
  - ZwUnmapViewOfSection
  - ZwClose
  - ObReferenceObjectByHandle
  - ZwOpenSection
  - MmUnmapLockedPages
  - MmMapLockedPages
  - MmFreeContiguousMemory
  - MmBuildMdlForNonPagedPool
  - IoFreeMdl
  - MmMapIoSpace
  - MmMapLockedPagesSpecifyCache
  - PsGetVersion
  - MmIsAddressValid
  - IoAllocateMdl
  - MmAllocateContiguousMemory
  - IoDeleteSymbolicLink
  - IoDeleteDevice
  - IofCompleteRequest
  - IoCreateSymbolicLink
  - IoCreateDevice
  - KeBugCheckEx
  - MmGetPhysicalAddress
  - MmUnmapIoSpace
  - HalTranslateBusAddress
  Signatures:
  - CertificatesInfo: []
    SignerInfo: ''
    Certificates:
    - Subject: C=US, O=DigiCert Inc, OU=www.digicert.com, CN=DigiCert High Assurance
        EV Root CA
      ValidFrom: '2011-04-15 19:45:33'
      ValidTo: '2021-04-15 19:55:33'
      Signature: 208cc159ed6f9c6b2dc14a3e751d454c41501cbd80ead9b0928b062a133f53169e56396a8a63b6782479f57db8b947a10a96c2f6cbbda2669f06e1acd279090efd3cdcac020c70af3f1bec787ed4eb4b056026d973619121edb06863e09712ab6fa012edd99fd2da273cb3e456f9d1d4810f71bd427ca689dccdd5bd95a2abf193117de8ac3129a85d6670419dfc75c9d5b31a392ad08505508bac91cac493cb71a59da4946f580cfa6e20c40831b5859d7e81f9d23dca5b18856c0a86ec22091ba574344f7f28bc954aab1db698b05d09a477767eefa78e5d84f61824cbd16da6c3a19cc2107580ff9d32fde6cf433a82f7ce8fe1722a9b62b75fed951a395c2f946d48b7015f332fbbdc2d73348904420a1c8b79f9a3fa17effaa11a10dfe0b2c195eb5c0c05973b353e18884ddb6cbf24898dc8bdd89f7b393a24a0d5dfd1f34a1a97f6a66f7a1fb090a9b3ac013991d361b764f13e573803afce7ad2b590f5aedc3999d5b63c97eda6cb16c77d6b2a4c9094e64c54fd1ecd20ecce689c8758e96160beeb0ec9d5197d9fe978bd0eac2175078fa96ee08c6a2a6b9ce3e765bcbc2d3c6ddc04dc67453632af0481bca8006e614c95c55cd48e8e9f2fc13274bdbd11650307cdefb75e0257da86d41a2834af8849b2cfa5dd82566f68aa14e25954feffeaeeefea9270226081e32523c09fcc0f49b235aa58c33ac3d9169410
      SignatureAlgorithmOID: 1.2.840.113549.1.1.5
    - Subject: ??=Private Organization, ??=US, ??=Georgia, serialNumber=780491, ??=5555
        Oakbrook Parkway Suite 200, postalCode=30093, C=US, ST=Georgia, L=Norcross,
        O=American Megatrends, Inc., CN=American Megatrends, Inc.
      ValidFrom: '2014-06-24 00:00:00'
      ValidTo: '2017-08-30 12:00:00'
      Signature: 7cc232dd164435ef5e3342e94757a355725f119e6888ab1d3e142039b69f3fc1f6f4b4d38a11573c592b5d99daa9d0b8cc6d0cd5da37a39a9918af563cc31d551f13f361fe68e77d311e4c94e284e49f11ee9f28a723db51bd051ebaaf62d86c07cfaa2d07e16a3b6eb3cd24fcf5d8b0f2fb231072245c32c9b2f4285bef59a6eead9887a9dc6f3ddd4acaac72ea5baff2210389c32291e9e10c05bbb91d3284dcf5ffd10eaffd2db9dd99598d947143d8a079c29f1bd98a92892645758a1321e43c99639067465a3c5018c1a9a7bb1d4c1731e84dd719e7ed4818b332a6106a4d2ee4c92046ea90ab7a9331bf399ade08d0f826e7ba7a80ab07658a03f32fe6
      SignatureAlgorithmOID: 1.2.840.113549.1.1.11
    - Subject: C=US, O=DigiCert, CN=DigiCert Timestamp Responder
      ValidFrom: '2014-10-22 00:00:00'
      ValidTo: '2024-10-22 00:00:00'
      Signature: 9d257e1b334db226815c9b86ce23200f8087e588ffffb1d46a2c31ed3a17197117cda91bbc5a1639009de36c84e45a40fbde06018c37fa9bb19d247efe20a457ad5bb79ab06026ea6957215d342f1f71b0839419056b359010a07b97c7f63fe7e21141a6bd62d9f0273d381d286f3a5209f0ec7062d3624bb0e073a692c0d38e31d82fe36d171306eee403b614abf38f43a7719d21dd14ca155d9241daf90f81d199740d26c40e7f1bb5f5a0f1c677062815e9d893e55516f0bb0aab1cdb5c482766c8a38b0a1ce595daaec42e59a061dddaf36da261e98a0b6dec1218bdf755544003922b6bc251c20a48afb0d46ee0f4140a3a1be38f3dcaaf6a8d7bdcd844
      SignatureAlgorithmOID: 1.2.840.113549.1.1.5
    - Subject: C=US, O=DigiCert Inc, OU=www.digicert.com, CN=DigiCert EV Code Signing
        CA (SHA2)
      ValidFrom: '2012-04-18 12:00:00'
      ValidTo: '2027-04-18 12:00:00'
      Signature: 19334a0c813337dbad36c9e4c93abbb51b2e7aa2e2f44342179ebf4ea14de1b1dbe981dd9f01f2e488d5e9fe09fd21c1ec5d80d2f0d6c143c2fe772bdbf9d79133ce6cd5b2193be62ed6c9934f88408ecde1f57ef10fc6595672e8eb6a41bd1cd546d57c49ca663815c1bfe091707787dcc98d31c90c29a233ed8de287cd898d3f1bffd5e01a978b7cda6dfba8c6b23a666b7b01b3cdd8a634ec1201ab9558a5c45357a860e6e70212a0b92364a24dbb7c81256421becfee42184397bba53706af4dff26a54d614bec4641b865ceb8799e08960b818c8a3b8fc7998ca32a6e986d5e61c696b78ab9612d93b8eb0e0443d7f5fea6f062d4996aa5c1c1f0649480
      SignatureAlgorithmOID: 1.2.840.113549.1.1.11
    - Subject: C=US, O=DigiCert Inc, OU=www.digicert.com, CN=DigiCert Assured ID CA,1
      ValidFrom: '2006-11-10 00:00:00'
      ValidTo: '2021-11-10 00:00:00'
      Signature: 46503ec9b72824a7381db65b29af52cf52e93147ab565c7bd50d0b41b3efec751f7438f2b25c61a29c95c350e482b923d1ba3a8672ad3878ac755d1717347247859456d1ebbb368477cc24a5f3041955a9e7e3e7ab62cdfb8b2d90c2c0d2b594bd5e4fb105d20e3d1aa9145ba6863162a8a833e49b39a7c4f5ce1d7876942573e42aabcf9c764bed5fc24b16e44b704c00891efcc579bc4c1257fe5fe11ebc025da8fefb07384f0dc65d91b90f6745cdd683ede7920d8db1698c4ffb59e0230fd2aaae007cee9c420ecf91d727b716ee0fc3bd7c0aa0ee2c08558522b8eb181a4dfc2a21ad49318347957771dcb11b4b4b1c109c7714c19d4f2f5a9508291026
      SignatureAlgorithmOID: 1.2.840.113549.1.1.5
    Signer:
    - SerialNumber: 09f43c81c1eb27876ee1aefeaa5a0f5d
      Issuer: C=US, O=DigiCert Inc, OU=www.digicert.com, CN=DigiCert EV Code Signing
        CA (SHA2)
- Filename: amifldrv64.sys
  MD5: 7331720a5522d5cd972623326cf87a3f
  SHA1: 456a1acacaa02664517c2f2fb854216e8e967f9d
  SHA256: b95b2d9b29bd25659f1c7ba5a187f8d23cde01162d9b5b1a2c4aea8f64b38441
  Authentihash:
    MD5: d5816277859ccb21e901e3ce39f6e929
    SHA1: d240db93654ce2685d3b903db809edcc82322dfc
    SHA256: 05e2d2f2b58da5391598d30d7f5f33ae38cfeb0d9b9ae19b4312de39c678f301
  Description: ''
  Company: ''
  InternalName: ''
  OriginalFilename: ''
  FileVersion: ''
  Product: ''
  ProductVersion: ''
  Copyright: ''
  MachineType: AMD64
  Imports:
  - ntoskrnl.exe
  - HAL.dll
  ExportedFunctions: ''
  ImportedFunctions:
  - ZwClose
  - ZwMapViewOfSection
  - ObReferenceObjectByHandle
  - ZwOpenSection
  - RtlInitUnicodeString
  - ZwUnmapViewOfSection
  - MmFreeContiguousMemory
  - IoFreeMdl
  - MmMapLockedPages
  - MmBuildMdlForNonPagedPool
  - MmUnmapIoSpace
  - MmGetPhysicalAddress
  - MmIsAddressValid
  - MmAllocateContiguousMemory
  - MmUnmapLockedPages
  - IoDeleteDevice
  - IoDeleteSymbolicLink
  - IofCompleteRequest
  - IoCreateSymbolicLink
  - IoCreateDevice
  - IoAllocateMdl
  - MmMapIoSpace
  - HalTranslateBusAddress
  Signatures:
  - CertificatesInfo: []
    SignerInfo: ''
    Certificates:
    - Subject: C=US, O=VeriSign, Inc., CN=VeriSign Time Stamping Services Signer ,
        G2
      ValidFrom: '2007-06-15 00:00:00'
      ValidTo: '2012-06-14 23:59:59'
      Signature: 50c54bc82480dfe40d24c2de1ab1a102a1a6822d0c831581370a820e2cb05a1761b5d805fe88dbf19191b3561a40a6eb92be3839b07536743a984fe437ba9989ca95421db0b9c7a08d57e0fad5640442354e01d133a217c84daa27c7f2e1864c02384d8378c6fc53e0ebe00687dda4969e5e0c98e2a5bebf8285c360e1dfad28d8c7a54b64dac71b5bbdac3908d53822a1338b2f8a9aebbc07213f44410907b5651c24bc48d34480eba1cfc902b414cf54c716a3805cf9793e5d727d88179e2c43a2ca53ce7d3df62a3ab84f9400a56d0a835df95e53f418b3570f70c3fbf5ad95a00e17dec4168060c90f2b6e8604f1ebf47827d105c5ee345b5eb94932f233
      SignatureAlgorithmOID: 1.2.840.113549.1.1.5
    - Subject: C=US, O=VeriSign, Inc., CN=VeriSign Time Stamping Services CA
      ValidFrom: '2003-12-04 00:00:00'
      ValidTo: '2013-12-03 23:59:59'
      Signature: 4a6bf9ea58c2441c318979992b96bf82ac01d61c4ccdb08a586edf0829a35ec8ca9313e704520def47272f0038b0e4c9934e9ad4226215f73f37214f703180f18b3887b3e8e89700fecf55964e24d2a9274e7aaeb76141f32acee7c9d95eddbb2b853eb59db5d9e157ffbeb4c57ef5cf0c9ef097fe2bd33b521b1b3827f73f4a
      SignatureAlgorithmOID: 1.2.840.113549.1.1.5
    - Subject: C=US, O=VeriSign, Inc., OU=VeriSign Trust Network, OU=Terms of use
        at https://www.verisign.com/rpa (c)04, CN=VeriSign Class 3 Code Signing 2004
        CA
      ValidFrom: '2004-07-16 00:00:00'
      ValidTo: '2014-07-15 23:59:59'
      Signature: ae3a17b84a7b55fa6455ec40a4ed494190999c89bcaf2e1dca7823f91c190f7feb68bc32d98838dedc3fd389b43fb18296f1a45abaed2e26d3de7c016e000a00a4069211480940f91c1879672324e0bbd5e150ae1bf50edde02e81cd80a36c524f9175558aba22f2d2ea4175882f63557d1e545a9559cad93481c05f5ef67ab5
      SignatureAlgorithmOID: 1.2.840.113549.1.1.5
    - Subject: C=US, O=VeriSign, Inc., OU=Class 3 Public Primary Certification Authority
      ValidFrom: '2006-05-23 17:01:29'
      ValidTo: '2016-05-23 17:11:29'
      Signature: 01e446b33b457f7513877e5f43de468ecb8abdb64741bccccc7491d8ce395195a4a6b547c0efd2da7b8f5711f4328c7ccd3fee42da04214af7c843884a6f5cca14fc4bd19f4cbdd4556ecc02be0da6888f8609baa425bde8b0f0fa8b714e67b0cb82a8d78e55f737ebf03e88efe4e08afd1c6e2e61414875b4b02c1d28d8490fd715f02473253ccc880cde284c6554fe5eae8cea19ad2c51b29b3a47f53c80350117e24987d6544afb4bab07bcbf7d79cfbf35005cbb9ecffc82891b39a05197b6dec0b307ff449644c0342a195cabeef03bec294eb513c537857e75d5b4d60d066eb5d26c237167eaf1718eaf4e74aa0cf9ecbf4c58fa5e909b6d39cb86883f8b1ca81632d5fe6db9f1f8b3ead791f6364778c0272a15c768d6f4c5fc4f4ec8673f102d409ff11ec96148e7a703fc31730cf04688fe56da492995ef09daa3e5beef60ecd954a0599c28bd54ef66157f874c84dba60e95672e517b3439b641c28c846826dc240209e7818e0a972defeea7b998a60f818dc710b5e1ed982f486f53854964789bec5dac970b5526c3efba8dc8d1a52f5a7f936b611a339b18b8a26210de24ea76e12f43ebecdd7c12342489da2855aee5754e312b6763b6a8d7ab730a03cec5ea593fc7eb2a45aea8625b2f009939abb45f73c308ec80118f470e8f2a1343e191066255bbffba3da9a93d260faeca7d628b155589d694344dd665
      SignatureAlgorithmOID: 1.2.840.113549.1.1.5
    - Subject: C=US, ST=Georgia, L=Norcross, O=American Megatrends, Inc., OU=Digital
        ID Class 3 , Microsoft Software Validation v2, OU=Headquarters, CN=American
        Megatrends, Inc.
      ValidFrom: '2006-09-30 00:00:00'
      ValidTo: '2009-11-16 23:59:59'
      Signature: 7cb6b8f10c441fc01d130c6ae39a287be5cb175f02ae6c214f0034c77f262006f866180e4db8619079a50fef4fde71927b061ef79f3d0e1be1bba040afd81f202bb10892ce7a0549506158a1d15067dd7a82488cc4bd2c3f408ee928c85117ee0d080d9dc24b571b5d75e3ef1e87d3d6b755ab6f9c07ff92e3b2d515ab1219424bf288aed36595d534d91b905b80378c02bd470dd0fb8150888cd0ac3c98cd62becd7c274469167be833f226b05b822d875efa40863faa10e358edd17e3f4d1ee7d62590d1d3e26e9c953be9e1d9a309990e0bb9c06cdfaa89f7b021aaa8d933440d432eab2e7676bda57841b3e7a8933da8b1e047e9cde29ea89b62b4eb48b8
      SignatureAlgorithmOID: 1.2.840.113549.1.1.5
    Signer:
    - SerialNumber: 08dfd80b2826716554b1fb8cfa5043d7
      Issuer: C=US, O=VeriSign, Inc., OU=VeriSign Trust Network, OU=Terms of use at
        https://www.verisign.com/rpa (c)04, CN=VeriSign Class 3 Code Signing 2004
        CA
- Filename: amifldrv64.sys
  MD5: 2971d4ee95f640d2818e38d8877c8984
  SHA1: 28fa0e9429af24197134306b6c7189263e939136
  SHA256: bc7ebd191e0991fd0865a5c956a92e63792a0bb2ff888af43f7a63bb65a22248
  Authentihash:
    MD5: fac2590714168b1e586ff99a1f2322de
    SHA1: 2d6cd59a2df6883bfec777ddfe7d10c50555e2cb
    SHA256: 846cc7c9bf2eab3400e66481568a010fb0dfbac01416a99258a4baabf1e10d35
  Description: ''
  Company: ''
  InternalName: ''
  OriginalFilename: ''
  FileVersion: ''
  Product: ''
  ProductVersion: ''
  Copyright: ''
  MachineType: AMD64
  Imports:
  - ntoskrnl.exe
  - HAL.dll
  ExportedFunctions: ''
  ImportedFunctions:
  - ZwClose
  - ZwMapViewOfSection
  - ObReferenceObjectByHandle
  - ZwOpenSection
  - RtlInitUnicodeString
  - ZwUnmapViewOfSection
  - MmFreeContiguousMemory
  - IoFreeMdl
  - MmMapLockedPages
  - MmBuildMdlForNonPagedPool
  - MmUnmapIoSpace
  - MmGetPhysicalAddress
  - MmIsAddressValid
  - MmAllocateContiguousMemory
  - MmUnmapLockedPages
  - IoDeleteDevice
  - IoDeleteSymbolicLink
  - IofCompleteRequest
  - IoCreateSymbolicLink
  - IoCreateDevice
  - IoAllocateMdl
  - MmMapIoSpace
  - HalTranslateBusAddress
  Signatures:
  - CertificatesInfo: []
    SignerInfo: ''
    Certificates:
    - Subject: C=US, O=VeriSign, Inc., CN=VeriSign Time Stamping Services Signer ,
        G2
      ValidFrom: '2007-06-15 00:00:00'
      ValidTo: '2012-06-14 23:59:59'
      Signature: 50c54bc82480dfe40d24c2de1ab1a102a1a6822d0c831581370a820e2cb05a1761b5d805fe88dbf19191b3561a40a6eb92be3839b07536743a984fe437ba9989ca95421db0b9c7a08d57e0fad5640442354e01d133a217c84daa27c7f2e1864c02384d8378c6fc53e0ebe00687dda4969e5e0c98e2a5bebf8285c360e1dfad28d8c7a54b64dac71b5bbdac3908d53822a1338b2f8a9aebbc07213f44410907b5651c24bc48d34480eba1cfc902b414cf54c716a3805cf9793e5d727d88179e2c43a2ca53ce7d3df62a3ab84f9400a56d0a835df95e53f418b3570f70c3fbf5ad95a00e17dec4168060c90f2b6e8604f1ebf47827d105c5ee345b5eb94932f233
      SignatureAlgorithmOID: 1.2.840.113549.1.1.5
    - Subject: C=US, O=VeriSign, Inc., CN=VeriSign Time Stamping Services CA
      ValidFrom: '2003-12-04 00:00:00'
      ValidTo: '2013-12-03 23:59:59'
      Signature: 4a6bf9ea58c2441c318979992b96bf82ac01d61c4ccdb08a586edf0829a35ec8ca9313e704520def47272f0038b0e4c9934e9ad4226215f73f37214f703180f18b3887b3e8e89700fecf55964e24d2a9274e7aaeb76141f32acee7c9d95eddbb2b853eb59db5d9e157ffbeb4c57ef5cf0c9ef097fe2bd33b521b1b3827f73f4a
      SignatureAlgorithmOID: 1.2.840.113549.1.1.5
    - Subject: C=US, O=VeriSign, Inc., OU=VeriSign Trust Network, OU=Terms of use
        at https://www.verisign.com/rpa (c)09, CN=VeriSign Class 3 Code Signing 2009,2
        CA
      ValidFrom: '2009-05-21 00:00:00'
      ValidTo: '2019-05-20 23:59:59'
      Signature: 8b03c0dd94d841a26169b015a878c730c6903c7e42f724b6e4837317047f04109ca1e2fa812febc0ca44e772e050b6551020836e9692e49a516ab43731dca52deb8c00c71d4fe74d32ba85f84ebefa675565f06abe7aca64381a101078457631f3867a030f60c2b35d9df68b6676821b59e183e5bd49a53856e5de41770e580f
      SignatureAlgorithmOID: 1.2.840.113549.1.1.5
    - Subject: C=US, O=VeriSign, Inc., OU=Class 3 Public Primary Certification Authority
      ValidFrom: '2006-05-23 17:01:29'
      ValidTo: '2016-05-23 17:11:29'
      Signature: 01e446b33b457f7513877e5f43de468ecb8abdb64741bccccc7491d8ce395195a4a6b547c0efd2da7b8f5711f4328c7ccd3fee42da04214af7c843884a6f5cca14fc4bd19f4cbdd4556ecc02be0da6888f8609baa425bde8b0f0fa8b714e67b0cb82a8d78e55f737ebf03e88efe4e08afd1c6e2e61414875b4b02c1d28d8490fd715f02473253ccc880cde284c6554fe5eae8cea19ad2c51b29b3a47f53c80350117e24987d6544afb4bab07bcbf7d79cfbf35005cbb9ecffc82891b39a05197b6dec0b307ff449644c0342a195cabeef03bec294eb513c537857e75d5b4d60d066eb5d26c237167eaf1718eaf4e74aa0cf9ecbf4c58fa5e909b6d39cb86883f8b1ca81632d5fe6db9f1f8b3ead791f6364778c0272a15c768d6f4c5fc4f4ec8673f102d409ff11ec96148e7a703fc31730cf04688fe56da492995ef09daa3e5beef60ecd954a0599c28bd54ef66157f874c84dba60e95672e517b3439b641c28c846826dc240209e7818e0a972defeea7b998a60f818dc710b5e1ed982f486f53854964789bec5dac970b5526c3efba8dc8d1a52f5a7f936b611a339b18b8a26210de24ea76e12f43ebecdd7c12342489da2855aee5754e312b6763b6a8d7ab730a03cec5ea593fc7eb2a45aea8625b2f009939abb45f73c308ec80118f470e8f2a1343e191066255bbffba3da9a93d260faeca7d628b155589d694344dd665
      SignatureAlgorithmOID: 1.2.840.113549.1.1.5
    - Subject: C=US, ST=Georgia, L=Norcross, O=American Megatrends, Inc., OU=Digital
        ID Class 3 , Microsoft Software Validation v2, OU=Headquarters, CN=American
        Megatrends, Inc.
      ValidFrom: '2010-05-07 00:00:00'
      ValidTo: '2012-05-06 23:59:59'
      Signature: 41aa6f714033d64479b8e3492829a9435eeaaa4d4d82b4a95192c18a07ab08afe25582abe5acaea015492a737f7bdd4591fdb50b670888a4d66dae5fc240fbd68276b8264e9f438df308568bbae1a06544acd767d960475aaf62cbce8e8feea6eafd802954e28ecf016620e7686727c6b75ddfb2818317e1e333641aae42d1cf6ec8f95bcc96a647143801547c6b3857323c08b552602724268d3c35569e83368bfed55c81cee51ac4a16db9f81fff47687ad82c20ef5fb7ea9102a43de699caa0b86c1a07b4a4b6f949c28cec24892a74461a0d3f8659f2abfc58818ba2b44393970d08bde058c694a73e335eab3a17df129668db432e2ea659f1f4774a1bdc
      SignatureAlgorithmOID: 1.2.840.113549.1.1.5
    Signer:
    - SerialNumber: 1ecbf523c0f14748fe14841dbb88c365
      Issuer: C=US, O=VeriSign, Inc., OU=VeriSign Trust Network, OU=Terms of use at
        https://www.verisign.com/rpa (c)09, CN=VeriSign Class 3 Code Signing 2009,2
        CA
- Filename: amifldrv64.sys
  MD5: 2503c4cf31588f0b011eb992ca3ee7ff
  SHA1: e700fcfae0582275dbaee740f4f44b081703d20d
  SHA256: c2fcc0fec64d5647813b84b9049d430406c4c6a7b9f8b725da21bcae2ff12247
  Authentihash:
    MD5: b1ea291940f1ae17794e05b8275fd130
    SHA1: dc0d3d244d27b85e10135fff8d34a76c17022ee1
    SHA256: 96cb847fab0befab75a6f39080dd444d022d4bec73017c9d7187fe6282a0faa1
  Description: ''
  Company: ''
  InternalName: ''
  OriginalFilename: ''
  FileVersion: ''
  Product: ''
  ProductVersion: ''
  Copyright: ''
  MachineType: AMD64
  Imports:
  - ntoskrnl.exe
  - HAL.dll
  ExportedFunctions: ''
  ImportedFunctions:
  - ZwMapViewOfSection
  - RtlInitUnicodeString
  - ZwUnmapViewOfSection
  - ZwClose
  - ObReferenceObjectByHandle
  - ZwOpenSection
  - MmUnmapLockedPages
  - MmFreeContiguousMemory
  - MmBuildMdlForNonPagedPool
  - IoFreeMdl
  - MmGetPhysicalAddress
  - MmMapIoSpace
  - PsGetVersion
  - IoAllocateMdl
  - MmAllocateContiguousMemory
  - DbgPrint
  - IoDeleteSymbolicLink
  - IoDeleteDevice
  - IofCompleteRequest
  - IoCreateSymbolicLink
  - IoCreateDevice
  - KeBugCheckEx
  - MmMapLockedPagesSpecifyCache
  - MmUnmapIoSpace
  - HalTranslateBusAddress
  Signatures:
  - CertificatesInfo: []
    SignerInfo: ''
    Certificates:
    - Subject: C=US, O=DigiCert Inc, OU=www.digicert.com, CN=DigiCert High Assurance
        EV Root CA
      ValidFrom: '2011-04-15 19:45:33'
      ValidTo: '2021-04-15 19:55:33'
      Signature: 208cc159ed6f9c6b2dc14a3e751d454c41501cbd80ead9b0928b062a133f53169e56396a8a63b6782479f57db8b947a10a96c2f6cbbda2669f06e1acd279090efd3cdcac020c70af3f1bec787ed4eb4b056026d973619121edb06863e09712ab6fa012edd99fd2da273cb3e456f9d1d4810f71bd427ca689dccdd5bd95a2abf193117de8ac3129a85d6670419dfc75c9d5b31a392ad08505508bac91cac493cb71a59da4946f580cfa6e20c40831b5859d7e81f9d23dca5b18856c0a86ec22091ba574344f7f28bc954aab1db698b05d09a477767eefa78e5d84f61824cbd16da6c3a19cc2107580ff9d32fde6cf433a82f7ce8fe1722a9b62b75fed951a395c2f946d48b7015f332fbbdc2d73348904420a1c8b79f9a3fa17effaa11a10dfe0b2c195eb5c0c05973b353e18884ddb6cbf24898dc8bdd89f7b393a24a0d5dfd1f34a1a97f6a66f7a1fb090a9b3ac013991d361b764f13e573803afce7ad2b590f5aedc3999d5b63c97eda6cb16c77d6b2a4c9094e64c54fd1ecd20ecce689c8758e96160beeb0ec9d5197d9fe978bd0eac2175078fa96ee08c6a2a6b9ce3e765bcbc2d3c6ddc04dc67453632af0481bca8006e614c95c55cd48e8e9f2fc13274bdbd11650307cdefb75e0257da86d41a2834af8849b2cfa5dd82566f68aa14e25954feffeaeeefea9270226081e32523c09fcc0f49b235aa58c33ac3d9169410
      SignatureAlgorithmOID: 1.2.840.113549.1.1.5
    - Subject: ??=US, ??=Georgia, ??=Private Organization, serialNumber=J912954, C=US,
        ST=Georgia, L=Norcross, O=American Megatrends, Inc., CN=American Megatrends,
        Inc.
      ValidFrom: '2017-08-30 00:00:00'
      ValidTo: '2020-09-24 12:00:00'
      Signature: 5a00ce1b66cc04a3be37c0926957fc54b1f2904c69a3555d90a15e3c7b7133e76583a0fe5c13c21cdddda40e6f0ba958964796abcfbb7fbe4de15a009f80e653556e29cac9d208645b8154f52f6045fa268f6e6b57536f21833f2cc92c5e9a51636cfeaa74f0b8ab80a8649d68c7c46f51a534c0697a426aa37337c7956268f4cdc8d88adbd1aa0cb620abeb7166172e914016c84e00824751b4f7142b54c56b74d578fd97aadda3e8e777ec22c34460a8dc7e0392a9adab018b16699d9ddd7551fd5c5924f3d1ccb9e6ef67ca0ab2107d1abf158add6d42ba18dee5ec35e3445627df4744d71f73ee3a199aaa42993ebaaa7f91f8b6d1b623350744853c1b38
      SignatureAlgorithmOID: 1.2.840.113549.1.1.11
    - Subject: C=US, O=DigiCert, CN=DigiCert Timestamp Responder
      ValidFrom: '2014-10-22 00:00:00'
      ValidTo: '2024-10-22 00:00:00'
      Signature: 9d257e1b334db226815c9b86ce23200f8087e588ffffb1d46a2c31ed3a17197117cda91bbc5a1639009de36c84e45a40fbde06018c37fa9bb19d247efe20a457ad5bb79ab06026ea6957215d342f1f71b0839419056b359010a07b97c7f63fe7e21141a6bd62d9f0273d381d286f3a5209f0ec7062d3624bb0e073a692c0d38e31d82fe36d171306eee403b614abf38f43a7719d21dd14ca155d9241daf90f81d199740d26c40e7f1bb5f5a0f1c677062815e9d893e55516f0bb0aab1cdb5c482766c8a38b0a1ce595daaec42e59a061dddaf36da261e98a0b6dec1218bdf755544003922b6bc251c20a48afb0d46ee0f4140a3a1be38f3dcaaf6a8d7bdcd844
      SignatureAlgorithmOID: 1.2.840.113549.1.1.5
    - Subject: C=US, O=DigiCert Inc, OU=www.digicert.com, CN=DigiCert EV Code Signing
        CA (SHA2)
      ValidFrom: '2012-04-18 12:00:00'
      ValidTo: '2027-04-18 12:00:00'
      Signature: 19334a0c813337dbad36c9e4c93abbb51b2e7aa2e2f44342179ebf4ea14de1b1dbe981dd9f01f2e488d5e9fe09fd21c1ec5d80d2f0d6c143c2fe772bdbf9d79133ce6cd5b2193be62ed6c9934f88408ecde1f57ef10fc6595672e8eb6a41bd1cd546d57c49ca663815c1bfe091707787dcc98d31c90c29a233ed8de287cd898d3f1bffd5e01a978b7cda6dfba8c6b23a666b7b01b3cdd8a634ec1201ab9558a5c45357a860e6e70212a0b92364a24dbb7c81256421becfee42184397bba53706af4dff26a54d614bec4641b865ceb8799e08960b818c8a3b8fc7998ca32a6e986d5e61c696b78ab9612d93b8eb0e0443d7f5fea6f062d4996aa5c1c1f0649480
      SignatureAlgorithmOID: 1.2.840.113549.1.1.11
    - Subject: C=US, O=DigiCert Inc, OU=www.digicert.com, CN=DigiCert Assured ID CA,1
      ValidFrom: '2006-11-10 00:00:00'
      ValidTo: '2021-11-10 00:00:00'
      Signature: 46503ec9b72824a7381db65b29af52cf52e93147ab565c7bd50d0b41b3efec751f7438f2b25c61a29c95c350e482b923d1ba3a8672ad3878ac755d1717347247859456d1ebbb368477cc24a5f3041955a9e7e3e7ab62cdfb8b2d90c2c0d2b594bd5e4fb105d20e3d1aa9145ba6863162a8a833e49b39a7c4f5ce1d7876942573e42aabcf9c764bed5fc24b16e44b704c00891efcc579bc4c1257fe5fe11ebc025da8fefb07384f0dc65d91b90f6745cdd683ede7920d8db1698c4ffb59e0230fd2aaae007cee9c420ecf91d727b716ee0fc3bd7c0aa0ee2c08558522b8eb181a4dfc2a21ad49318347957771dcb11b4b4b1c109c7714c19d4f2f5a9508291026
      SignatureAlgorithmOID: 1.2.840.113549.1.1.5
    Signer:
    - SerialNumber: 0e55cdb4e7e8eeb9dd5d89fc1d7588ca
      Issuer: C=US, O=DigiCert Inc, OU=www.digicert.com, CN=DigiCert EV Code Signing
        CA (SHA2)
- Filename: amifldrv64.sys
  MD5: e5e8ecb20bc5630414707295327d755e
  SHA1: 06ecf73790f0277b8e27c8138e2c9ad0fc876438
  SHA256: e7cbfb16261de1c7f009431d374d90e9eb049ba78246e38bc4c8b9e06f324b6f
  Authentihash:
    MD5: 83a8c462f323e93e725875f6e96c8727
    SHA1: c42feaa6c9788b7161b765f725070204f7b5e3ec
    SHA256: 709ab95302bb44c7a7dafaf342ca933422ea03ed7b492be204a319161feb350e
  Description: ''
  Company: ''
  InternalName: ''
  OriginalFilename: ''
  FileVersion: ''
  Product: ''
  ProductVersion: ''
  Copyright: ''
  MachineType: AMD64
  Imports:
  - ntoskrnl.exe
  - HAL.dll
  ExportedFunctions: ''
  ImportedFunctions:
  - ZwMapViewOfSection
  - RtlInitUnicodeString
  - ZwUnmapViewOfSection
  - ZwClose
  - ObReferenceObjectByHandle
  - ZwOpenSection
  - MmUnmapLockedPages
  - MmFreeContiguousMemory
  - MmBuildMdlForNonPagedPool
  - IoFreeMdl
  - MmMapIoSpace
  - MmMapLockedPagesSpecifyCache
  - IoAllocateMdl
  - MmAllocateContiguousMemory
  - IoDeleteSymbolicLink
  - IoDeleteDevice
  - IofCompleteRequest
  - IoCreateSymbolicLink
  - IoCreateDevice
  - KeBugCheckEx
  - MmGetPhysicalAddress
  - MmUnmapIoSpace
  - HalTranslateBusAddress
  Signatures:
  - CertificatesInfo: []
    SignerInfo: ''
    Certificates:
    - Subject: C=US, O=DigiCert Inc, OU=www.digicert.com, CN=DigiCert High Assurance
        EV Root CA
      ValidFrom: '2011-04-15 19:45:33'
      ValidTo: '2021-04-15 19:55:33'
      Signature: 208cc159ed6f9c6b2dc14a3e751d454c41501cbd80ead9b0928b062a133f53169e56396a8a63b6782479f57db8b947a10a96c2f6cbbda2669f06e1acd279090efd3cdcac020c70af3f1bec787ed4eb4b056026d973619121edb06863e09712ab6fa012edd99fd2da273cb3e456f9d1d4810f71bd427ca689dccdd5bd95a2abf193117de8ac3129a85d6670419dfc75c9d5b31a392ad08505508bac91cac493cb71a59da4946f580cfa6e20c40831b5859d7e81f9d23dca5b18856c0a86ec22091ba574344f7f28bc954aab1db698b05d09a477767eefa78e5d84f61824cbd16da6c3a19cc2107580ff9d32fde6cf433a82f7ce8fe1722a9b62b75fed951a395c2f946d48b7015f332fbbdc2d73348904420a1c8b79f9a3fa17effaa11a10dfe0b2c195eb5c0c05973b353e18884ddb6cbf24898dc8bdd89f7b393a24a0d5dfd1f34a1a97f6a66f7a1fb090a9b3ac013991d361b764f13e573803afce7ad2b590f5aedc3999d5b63c97eda6cb16c77d6b2a4c9094e64c54fd1ecd20ecce689c8758e96160beeb0ec9d5197d9fe978bd0eac2175078fa96ee08c6a2a6b9ce3e765bcbc2d3c6ddc04dc67453632af0481bca8006e614c95c55cd48e8e9f2fc13274bdbd11650307cdefb75e0257da86d41a2834af8849b2cfa5dd82566f68aa14e25954feffeaeeefea9270226081e32523c09fcc0f49b235aa58c33ac3d9169410
      SignatureAlgorithmOID: 1.2.840.113549.1.1.5
    - Subject: ??=US, ??=Georgia, ??=Private Organization, serialNumber=J912954, C=US,
        ST=Georgia, L=Norcross, O=American Megatrends, Inc., CN=American Megatrends,
        Inc.
      ValidFrom: '2017-08-30 00:00:00'
      ValidTo: '2020-09-24 12:00:00'
      Signature: 5a00ce1b66cc04a3be37c0926957fc54b1f2904c69a3555d90a15e3c7b7133e76583a0fe5c13c21cdddda40e6f0ba958964796abcfbb7fbe4de15a009f80e653556e29cac9d208645b8154f52f6045fa268f6e6b57536f21833f2cc92c5e9a51636cfeaa74f0b8ab80a8649d68c7c46f51a534c0697a426aa37337c7956268f4cdc8d88adbd1aa0cb620abeb7166172e914016c84e00824751b4f7142b54c56b74d578fd97aadda3e8e777ec22c34460a8dc7e0392a9adab018b16699d9ddd7551fd5c5924f3d1ccb9e6ef67ca0ab2107d1abf158add6d42ba18dee5ec35e3445627df4744d71f73ee3a199aaa42993ebaaa7f91f8b6d1b623350744853c1b38
      SignatureAlgorithmOID: 1.2.840.113549.1.1.11
    - Subject: C=US, O=DigiCert, CN=DigiCert Timestamp Responder
      ValidFrom: '2014-10-22 00:00:00'
      ValidTo: '2024-10-22 00:00:00'
      Signature: 9d257e1b334db226815c9b86ce23200f8087e588ffffb1d46a2c31ed3a17197117cda91bbc5a1639009de36c84e45a40fbde06018c37fa9bb19d247efe20a457ad5bb79ab06026ea6957215d342f1f71b0839419056b359010a07b97c7f63fe7e21141a6bd62d9f0273d381d286f3a5209f0ec7062d3624bb0e073a692c0d38e31d82fe36d171306eee403b614abf38f43a7719d21dd14ca155d9241daf90f81d199740d26c40e7f1bb5f5a0f1c677062815e9d893e55516f0bb0aab1cdb5c482766c8a38b0a1ce595daaec42e59a061dddaf36da261e98a0b6dec1218bdf755544003922b6bc251c20a48afb0d46ee0f4140a3a1be38f3dcaaf6a8d7bdcd844
      SignatureAlgorithmOID: 1.2.840.113549.1.1.5
    - Subject: C=US, O=DigiCert Inc, OU=www.digicert.com, CN=DigiCert EV Code Signing
        CA (SHA2)
      ValidFrom: '2012-04-18 12:00:00'
      ValidTo: '2027-04-18 12:00:00'
      Signature: 19334a0c813337dbad36c9e4c93abbb51b2e7aa2e2f44342179ebf4ea14de1b1dbe981dd9f01f2e488d5e9fe09fd21c1ec5d80d2f0d6c143c2fe772bdbf9d79133ce6cd5b2193be62ed6c9934f88408ecde1f57ef10fc6595672e8eb6a41bd1cd546d57c49ca663815c1bfe091707787dcc98d31c90c29a233ed8de287cd898d3f1bffd5e01a978b7cda6dfba8c6b23a666b7b01b3cdd8a634ec1201ab9558a5c45357a860e6e70212a0b92364a24dbb7c81256421becfee42184397bba53706af4dff26a54d614bec4641b865ceb8799e08960b818c8a3b8fc7998ca32a6e986d5e61c696b78ab9612d93b8eb0e0443d7f5fea6f062d4996aa5c1c1f0649480
      SignatureAlgorithmOID: 1.2.840.113549.1.1.11
    - Subject: C=US, O=DigiCert Inc, OU=www.digicert.com, CN=DigiCert Assured ID CA,1
      ValidFrom: '2006-11-10 00:00:00'
      ValidTo: '2021-11-10 00:00:00'
      Signature: 46503ec9b72824a7381db65b29af52cf52e93147ab565c7bd50d0b41b3efec751f7438f2b25c61a29c95c350e482b923d1ba3a8672ad3878ac755d1717347247859456d1ebbb368477cc24a5f3041955a9e7e3e7ab62cdfb8b2d90c2c0d2b594bd5e4fb105d20e3d1aa9145ba6863162a8a833e49b39a7c4f5ce1d7876942573e42aabcf9c764bed5fc24b16e44b704c00891efcc579bc4c1257fe5fe11ebc025da8fefb07384f0dc65d91b90f6745cdd683ede7920d8db1698c4ffb59e0230fd2aaae007cee9c420ecf91d727b716ee0fc3bd7c0aa0ee2c08558522b8eb181a4dfc2a21ad49318347957771dcb11b4b4b1c109c7714c19d4f2f5a9508291026
      SignatureAlgorithmOID: 1.2.840.113549.1.1.5
    Signer:
    - SerialNumber: 0e55cdb4e7e8eeb9dd5d89fc1d7588ca
      Issuer: C=US, O=DigiCert Inc, OU=www.digicert.com, CN=DigiCert EV Code Signing
        CA (SHA2)
- Filename: amifldrv64.sys
  MD5: 1f7b2a00fe0c55d17d1b04c5e0507970
  SHA1: eb1ecad3d37bb980f908bf1a912415cff32e79e6
  SHA256: fc22977ff721b3d718b71c42440ee2d8a144f3fbc7755e4331ddd5bcc65158d2
  Authentihash:
    MD5: 9e725819820804fbf377917e9e7a3333
    SHA1: b0ec7d971da8ae84c0ed8f88a5d46b23996e636c
    SHA256: 038f39558035292f1d794b7cf49f8e751e8633daec31454fe85cccbea83ba3fb
  Description: ''
  Company: ''
  InternalName: ''
  OriginalFilename: ''
  FileVersion: ''
  Product: ''
  ProductVersion: ''
  Copyright: ''
  MachineType: AMD64
  Imports:
  - ntoskrnl.exe
  - HAL.dll
  ExportedFunctions: ''
  ImportedFunctions:
  - ZwClose
  - ZwMapViewOfSection
  - ObReferenceObjectByHandle
  - ZwOpenSection
  - RtlInitUnicodeString
  - ZwUnmapViewOfSection
  - MmFreeContiguousMemory
  - IoFreeMdl
  - MmMapLockedPages
  - MmBuildMdlForNonPagedPool
  - MmUnmapIoSpace
  - MmGetPhysicalAddress
  - MmIsAddressValid
  - MmAllocateContiguousMemory
  - MmUnmapLockedPages
  - IoDeleteDevice
  - IoDeleteSymbolicLink
  - IofCompleteRequest
  - IoCreateSymbolicLink
  - IoCreateDevice
  - IoAllocateMdl
  - MmMapIoSpace
  - HalTranslateBusAddress
  Signatures:
  - CertificatesInfo: ''
    SignerInfo: ''
    Certificates:
    - Subject: C=US, O=VeriSign, Inc., CN=VeriSign Time Stamping Services Signer ,
        G2
      ValidFrom: '2007-06-15 00:00:00'
      ValidTo: '2012-06-14 23:59:59'
      Signature: 50c54bc82480dfe40d24c2de1ab1a102a1a6822d0c831581370a820e2cb05a1761b5d805fe88dbf19191b3561a40a6eb92be3839b07536743a984fe437ba9989ca95421db0b9c7a08d57e0fad5640442354e01d133a217c84daa27c7f2e1864c02384d8378c6fc53e0ebe00687dda4969e5e0c98e2a5bebf8285c360e1dfad28d8c7a54b64dac71b5bbdac3908d53822a1338b2f8a9aebbc07213f44410907b5651c24bc48d34480eba1cfc902b414cf54c716a3805cf9793e5d727d88179e2c43a2ca53ce7d3df62a3ab84f9400a56d0a835df95e53f418b3570f70c3fbf5ad95a00e17dec4168060c90f2b6e8604f1ebf47827d105c5ee345b5eb94932f233
      SignatureAlgorithmOID: 1.2.840.113549.1.1.5
      IsCertificateAuthority: false
      SerialNumber: 3825d7faf861af9ef490e726b5d65ad5
      Version: 3
      TBS:
        MD5: d6c7684e9aaa508cf268335f83afe040
        SHA1: 18066d20ad92409c567cdfde745279ff71c75226
        SHA256: a612fb22ce8be6dab75e47c98508f98496583e79c9c97b936a8caee9ea9f3fff
    - Subject: C=US, O=VeriSign, Inc., CN=VeriSign Time Stamping Services CA
      ValidFrom: '2003-12-04 00:00:00'
      ValidTo: '2013-12-03 23:59:59'
      Signature: 4a6bf9ea58c2441c318979992b96bf82ac01d61c4ccdb08a586edf0829a35ec8ca9313e704520def47272f0038b0e4c9934e9ad4226215f73f37214f703180f18b3887b3e8e89700fecf55964e24d2a9274e7aaeb76141f32acee7c9d95eddbb2b853eb59db5d9e157ffbeb4c57ef5cf0c9ef097fe2bd33b521b1b3827f73f4a
      SignatureAlgorithmOID: 1.2.840.113549.1.1.5
      IsCertificateAuthority: true
      SerialNumber: 47bf1995df8d524643f7db6d480d31a4
      Version: 3
      TBS:
        MD5: 518d2ea8a21e879c942d504824ac211c
        SHA1: 21ce87d827077e61abddf2beba69fde5432ea031
        SHA256: 1ec3b4f02e03930a470020e0e48d24b84678bb558f46182888d870541f5e25c7
    - Subject: C=US, O=VeriSign, Inc., OU=VeriSign Trust Network, OU=Terms of use
        at https://www.verisign.com/rpa (c)04, CN=VeriSign Class 3 Code Signing 2004
        CA
      ValidFrom: '2004-07-16 00:00:00'
      ValidTo: '2014-07-15 23:59:59'
      Signature: ae3a17b84a7b55fa6455ec40a4ed494190999c89bcaf2e1dca7823f91c190f7feb68bc32d98838dedc3fd389b43fb18296f1a45abaed2e26d3de7c016e000a00a4069211480940f91c1879672324e0bbd5e150ae1bf50edde02e81cd80a36c524f9175558aba22f2d2ea4175882f63557d1e545a9559cad93481c05f5ef67ab5
      SignatureAlgorithmOID: 1.2.840.113549.1.1.5
      IsCertificateAuthority: true
      SerialNumber: 4191a15a3978dfcf496566381d4c75c2
      Version: 3
      TBS:
        MD5: 41011f8d0e7c7a6408334ca387914c61
        SHA1: c7fc1727f5b75a6421a1f95c73bbdb23580c48e5
        SHA256: 88dd3952638ee82738c03168e6fd863fe4eab1059ee5e2926ad8cb587c255dc0
    - Subject: C=US, O=VeriSign, Inc., OU=Class 3 Public Primary Certification Authority
      ValidFrom: '2006-05-23 17:01:29'
      ValidTo: '2016-05-23 17:11:29'
      Signature: 01e446b33b457f7513877e5f43de468ecb8abdb64741bccccc7491d8ce395195a4a6b547c0efd2da7b8f5711f4328c7ccd3fee42da04214af7c843884a6f5cca14fc4bd19f4cbdd4556ecc02be0da6888f8609baa425bde8b0f0fa8b714e67b0cb82a8d78e55f737ebf03e88efe4e08afd1c6e2e61414875b4b02c1d28d8490fd715f02473253ccc880cde284c6554fe5eae8cea19ad2c51b29b3a47f53c80350117e24987d6544afb4bab07bcbf7d79cfbf35005cbb9ecffc82891b39a05197b6dec0b307ff449644c0342a195cabeef03bec294eb513c537857e75d5b4d60d066eb5d26c237167eaf1718eaf4e74aa0cf9ecbf4c58fa5e909b6d39cb86883f8b1ca81632d5fe6db9f1f8b3ead791f6364778c0272a15c768d6f4c5fc4f4ec8673f102d409ff11ec96148e7a703fc31730cf04688fe56da492995ef09daa3e5beef60ecd954a0599c28bd54ef66157f874c84dba60e95672e517b3439b641c28c846826dc240209e7818e0a972defeea7b998a60f818dc710b5e1ed982f486f53854964789bec5dac970b5526c3efba8dc8d1a52f5a7f936b611a339b18b8a26210de24ea76e12f43ebecdd7c12342489da2855aee5754e312b6763b6a8d7ab730a03cec5ea593fc7eb2a45aea8625b2f009939abb45f73c308ec80118f470e8f2a1343e191066255bbffba3da9a93d260faeca7d628b155589d694344dd665
      SignatureAlgorithmOID: 1.2.840.113549.1.1.5
      IsCertificateAuthority: true
      SerialNumber: 610c120600000000001b
      Version: 3
      TBS:
        MD5: 53c41bc1164e09e0cd1617a5bf913efd
        SHA1: 93c03aac8951d494ecd5696b1c08658541b18727
        SHA256: 40bddadac24dc61ca4fb5cab2a2bc5d876bc36808311039a7a3e1a4066f7489b
    - Subject: C=US, ST=Georgia, L=Norcross, O=American Megatrends, Inc., OU=Digital
        ID Class 3 , Microsoft Software Validation v2, OU=Headquarters, CN=American
        Megatrends, Inc.
      ValidFrom: '2006-09-30 00:00:00'
      ValidTo: '2009-11-16 23:59:59'
      Signature: 7cb6b8f10c441fc01d130c6ae39a287be5cb175f02ae6c214f0034c77f262006f866180e4db8619079a50fef4fde71927b061ef79f3d0e1be1bba040afd81f202bb10892ce7a0549506158a1d15067dd7a82488cc4bd2c3f408ee928c85117ee0d080d9dc24b571b5d75e3ef1e87d3d6b755ab6f9c07ff92e3b2d515ab1219424bf288aed36595d534d91b905b80378c02bd470dd0fb8150888cd0ac3c98cd62becd7c274469167be833f226b05b822d875efa40863faa10e358edd17e3f4d1ee7d62590d1d3e26e9c953be9e1d9a309990e0bb9c06cdfaa89f7b021aaa8d933440d432eab2e7676bda57841b3e7a8933da8b1e047e9cde29ea89b62b4eb48b8
      SignatureAlgorithmOID: 1.2.840.113549.1.1.5
      IsCertificateAuthority: false
      SerialNumber: 08dfd80b2826716554b1fb8cfa5043d7
      Version: 3
      TBS:
        MD5: 960327b70b290ec28fa2e85cbb7a41fa
        SHA1: a2ac59e0c82196d6661212232bd3bcf0588e40ea
        SHA256: 8bb26b4dc7c105fd9cdd0604cedbf3647a700dc4ddadcad839d8e27312253e73
    Signer:
    - SerialNumber: 08dfd80b2826716554b1fb8cfa5043d7
      Issuer: C=US, O=VeriSign, Inc., OU=VeriSign Trust Network, OU=Terms of use at
        https://www.verisign.com/rpa (c)04, CN=VeriSign Class 3 Code Signing 2004
        CA
      Version: 1
  RichPEHeaderHash:
    MD5: 9f334698254c92ce933257bc672850e4
    SHA1: 2873eeac59f168bf8f1a29b5dccf7a310f9ac7f7
    SHA256: 61ec7fee8a31996254d6d7f32e6332ccd9d36fe8b7fe0cf5a407840ef4381027
  Sections:
    .text:
      Entropy: 5.99821129939302
      Virtual Size: '0x1176'
    .rdata:
      Entropy: 4.414177314559514
      Virtual Size: '0x264'
    .data:
      Entropy: 0.5159719988134768
      Virtual Size: '0x110'
    .pdata:
      Entropy: 3.4895989621236247
      Virtual Size: '0xb4'
    INIT:
      Entropy: 4.891266027306224
      Virtual Size: '0x36e'
  MagicHeader: 50 45 0 0
  CreationTimestamp: '2009-08-20 04:07:22'
<<<<<<< HEAD
- FileName: amifldrv.sys
=======
- Filename: amifldrv.sys
>>>>>>> d187a652
  MD5: 7b9717c608a5f5a1c816128a609e9575
  SHA1: ec457a53ea03287cbbd1edcd5f27835a518ef144
  SHA256: ffc72f0bde21ba20aa97bee99d9e96870e5aa40cce9884e44c612757f939494f
  Authentihash:
    MD5: 08cac606d72411c22b1400d755a2b6e3
    SHA1: 6055dbc453c111e57c85ec8cfad9e6e11421c8d4
    SHA256: 5167b33a95b4db0a1244cb3b95d4024587d9a5a95222babb033210e6b111d2fb
  Description: AMI Generic Utility Driver
  Company: Windows (R) Win 7 DDK provider
  InternalName: amifldrv.sys
  OriginalFilename: amifldrv.sys
  FileVersion: 10.0.10011.16384
  Product: Windows (R) Win 7 DDK driver
  ProductVersion: 10.0.10011.16384
  Copyright: "\xA9 Microsoft Corporation. All rights reserved."
  MachineType: AMD64
  Imports:
  - ntoskrnl.exe
  - HAL.dll
  ExportedFunctions: ''
  ImportedFunctions:
  - MmMapLockedPagesSpecifyCache
  - MmUnmapLockedPages
  - MmAllocateContiguousMemory
  - MmFreeContiguousMemory
  - IoAllocateMdl
  - IoFreeMdl
  - MmGetPhysicalAddress
  - RtlInitUnicodeString
  - IofCompleteRequest
  - IoCreateDevice
  - IoCreateSymbolicLink
  - IoDeleteDevice
  - IoDeleteSymbolicLink
  - KeLowerIrql
  - KfRaiseIrql
  - MmBuildMdlForNonPagedPool
  - MmUnmapIoSpace
  - ObReferenceObjectByHandle
  - ZwClose
  - ZwOpenSection
  - ZwMapViewOfSection
  - ZwUnmapViewOfSection
  - ExFreePoolWithTag
  - MmGetSystemRoutineAddress
  - PsGetVersion
  - ExAllocatePoolWithQuotaTag
  - ZwQuerySystemInformation
  - MmMapIoSpace
  - RtlCompareMemory
  - HalTranslateBusAddress
  Signatures:
  - CertificatesInfo: []
    SignerInfo: ''
    Certificates:
    - Subject: C=US, O=DigiCert Inc, OU=www.digicert.com, CN=DigiCert High Assurance
        EV Root CA
      ValidFrom: '2011-04-15 19:45:33'
      ValidTo: '2021-04-15 19:55:33'
      Signature: 208cc159ed6f9c6b2dc14a3e751d454c41501cbd80ead9b0928b062a133f53169e56396a8a63b6782479f57db8b947a10a96c2f6cbbda2669f06e1acd279090efd3cdcac020c70af3f1bec787ed4eb4b056026d973619121edb06863e09712ab6fa012edd99fd2da273cb3e456f9d1d4810f71bd427ca689dccdd5bd95a2abf193117de8ac3129a85d6670419dfc75c9d5b31a392ad08505508bac91cac493cb71a59da4946f580cfa6e20c40831b5859d7e81f9d23dca5b18856c0a86ec22091ba574344f7f28bc954aab1db698b05d09a477767eefa78e5d84f61824cbd16da6c3a19cc2107580ff9d32fde6cf433a82f7ce8fe1722a9b62b75fed951a395c2f946d48b7015f332fbbdc2d73348904420a1c8b79f9a3fa17effaa11a10dfe0b2c195eb5c0c05973b353e18884ddb6cbf24898dc8bdd89f7b393a24a0d5dfd1f34a1a97f6a66f7a1fb090a9b3ac013991d361b764f13e573803afce7ad2b590f5aedc3999d5b63c97eda6cb16c77d6b2a4c9094e64c54fd1ecd20ecce689c8758e96160beeb0ec9d5197d9fe978bd0eac2175078fa96ee08c6a2a6b9ce3e765bcbc2d3c6ddc04dc67453632af0481bca8006e614c95c55cd48e8e9f2fc13274bdbd11650307cdefb75e0257da86d41a2834af8849b2cfa5dd82566f68aa14e25954feffeaeeefea9270226081e32523c09fcc0f49b235aa58c33ac3d9169410
      SignatureAlgorithmOID: 1.2.840.113549.1.1.5
    - Subject: ??=US, ??=Georgia, ??=Private Organization, serialNumber=J912954, C=US,
        ST=Georgia, L=Norcross, O=American Megatrends, Inc., CN=American Megatrends,
        Inc.
      ValidFrom: '2017-08-30 00:00:00'
      ValidTo: '2020-09-24 12:00:00'
      Signature: 5a00ce1b66cc04a3be37c0926957fc54b1f2904c69a3555d90a15e3c7b7133e76583a0fe5c13c21cdddda40e6f0ba958964796abcfbb7fbe4de15a009f80e653556e29cac9d208645b8154f52f6045fa268f6e6b57536f21833f2cc92c5e9a51636cfeaa74f0b8ab80a8649d68c7c46f51a534c0697a426aa37337c7956268f4cdc8d88adbd1aa0cb620abeb7166172e914016c84e00824751b4f7142b54c56b74d578fd97aadda3e8e777ec22c34460a8dc7e0392a9adab018b16699d9ddd7551fd5c5924f3d1ccb9e6ef67ca0ab2107d1abf158add6d42ba18dee5ec35e3445627df4744d71f73ee3a199aaa42993ebaaa7f91f8b6d1b623350744853c1b38
      SignatureAlgorithmOID: 1.2.840.113549.1.1.11
    - Subject: C=US, O=DigiCert, CN=DigiCert Timestamp Responder
      ValidFrom: '2014-10-22 00:00:00'
      ValidTo: '2024-10-22 00:00:00'
      Signature: 9d257e1b334db226815c9b86ce23200f8087e588ffffb1d46a2c31ed3a17197117cda91bbc5a1639009de36c84e45a40fbde06018c37fa9bb19d247efe20a457ad5bb79ab06026ea6957215d342f1f71b0839419056b359010a07b97c7f63fe7e21141a6bd62d9f0273d381d286f3a5209f0ec7062d3624bb0e073a692c0d38e31d82fe36d171306eee403b614abf38f43a7719d21dd14ca155d9241daf90f81d199740d26c40e7f1bb5f5a0f1c677062815e9d893e55516f0bb0aab1cdb5c482766c8a38b0a1ce595daaec42e59a061dddaf36da261e98a0b6dec1218bdf755544003922b6bc251c20a48afb0d46ee0f4140a3a1be38f3dcaaf6a8d7bdcd844
      SignatureAlgorithmOID: 1.2.840.113549.1.1.5
    - Subject: C=US, O=DigiCert Inc, OU=www.digicert.com, CN=DigiCert EV Code Signing
        CA (SHA2)
      ValidFrom: '2012-04-18 12:00:00'
      ValidTo: '2027-04-18 12:00:00'
      Signature: 19334a0c813337dbad36c9e4c93abbb51b2e7aa2e2f44342179ebf4ea14de1b1dbe981dd9f01f2e488d5e9fe09fd21c1ec5d80d2f0d6c143c2fe772bdbf9d79133ce6cd5b2193be62ed6c9934f88408ecde1f57ef10fc6595672e8eb6a41bd1cd546d57c49ca663815c1bfe091707787dcc98d31c90c29a233ed8de287cd898d3f1bffd5e01a978b7cda6dfba8c6b23a666b7b01b3cdd8a634ec1201ab9558a5c45357a860e6e70212a0b92364a24dbb7c81256421becfee42184397bba53706af4dff26a54d614bec4641b865ceb8799e08960b818c8a3b8fc7998ca32a6e986d5e61c696b78ab9612d93b8eb0e0443d7f5fea6f062d4996aa5c1c1f0649480
      SignatureAlgorithmOID: 1.2.840.113549.1.1.11
    - Subject: C=US, O=DigiCert Inc, OU=www.digicert.com, CN=DigiCert Assured ID CA,1
      ValidFrom: '2006-11-10 00:00:00'
      ValidTo: '2021-11-10 00:00:00'
      Signature: 46503ec9b72824a7381db65b29af52cf52e93147ab565c7bd50d0b41b3efec751f7438f2b25c61a29c95c350e482b923d1ba3a8672ad3878ac755d1717347247859456d1ebbb368477cc24a5f3041955a9e7e3e7ab62cdfb8b2d90c2c0d2b594bd5e4fb105d20e3d1aa9145ba6863162a8a833e49b39a7c4f5ce1d7876942573e42aabcf9c764bed5fc24b16e44b704c00891efcc579bc4c1257fe5fe11ebc025da8fefb07384f0dc65d91b90f6745cdd683ede7920d8db1698c4ffb59e0230fd2aaae007cee9c420ecf91d727b716ee0fc3bd7c0aa0ee2c08558522b8eb181a4dfc2a21ad49318347957771dcb11b4b4b1c109c7714c19d4f2f5a9508291026
      SignatureAlgorithmOID: 1.2.840.113549.1.1.5
    Signer:
    - SerialNumber: 0e55cdb4e7e8eeb9dd5d89fc1d7588ca
      Issuer: C=US, O=DigiCert Inc, OU=www.digicert.com, CN=DigiCert EV Code Signing
        CA (SHA2)
- Filename: amifldrv64.sys
  MD5: 6ab7b8ef0c44e7d2d5909fdb58d37fa5
  SHA1: bb962c9a8dda93e94fef504c4159de881e4706fe
  SHA256: 42579a759f3f95f20a2c51d5ac2047a2662a2675b3fb9f46c1ed7f23393a0f00
  Signature:
  - American Megatrends, Inc.
  - VeriSign Class 3 Code Signing 2010 CA
  - VeriSign
  Date: ''
  Publisher: '"American Megatrends, Inc."'
  Company: ''
  Description: ''
  Product: ''
  ProductVersion: ''
  FileVersion: ''
  MachineType: AMD64
  OriginalFilename: ''
  Authentihash:
    MD5: fc9e48051c2b957ed1cc7b69a29a66c8
    SHA1: 716bce2ce697883eba0c051ed487de6304d73cd3
    SHA256: d7841ee6dac956cc0923368d6722063a19c9fa131e55c6f3b7484cce78d826f0
  InternalName: ''
  Copyright: ''
  Imports:
  - ntoskrnl.exe
  - HAL.dll
  ExportedFunctions: ''
  ImportedFunctions:
  - ZwClose
  - ZwMapViewOfSection
  - ObReferenceObjectByHandle
  - ZwOpenSection
  - RtlInitUnicodeString
  - ZwUnmapViewOfSection
  - MmFreeContiguousMemory
  - IoFreeMdl
  - MmMapLockedPages
  - MmMapLockedPagesSpecifyCache
  - PsGetVersion
  - MmUnmapIoSpace
  - IoAllocateMdl
  - MmGetPhysicalAddress
  - MmIsAddressValid
  - MmAllocateContiguousMemory
  - MmUnmapLockedPages
  - IoDeleteDevice
  - IoDeleteSymbolicLink
  - IofCompleteRequest
  - IoCreateSymbolicLink
  - IoCreateDevice
  - MmBuildMdlForNonPagedPool
  - MmMapIoSpace
  - HalTranslateBusAddress
  Signatures:
  - CertificatesInfo: ''
    SignerInfo: ''
    Certificates:
    - Subject: C=US, O=Symantec Corporation, CN=Symantec Time Stamping Services CA
        , G2
      ValidFrom: '2012-12-21 00:00:00'
      ValidTo: '2020-12-30 23:59:59'
      Signature: 03099b8f79ef7f5930aaef68b5fae3091dbb4f82065d375fa6529f168dea1c9209446ef56deb587c30e8f9698d23730b126f47a9ae3911f82ab19bb01ac38eeb599600adce0c4db2d031a6085c2a7afce27a1d574ca86518e979406225966ec7c7376a8321088e41eaddd9573f1d7749872a16065ea6386a2212a35119837eb6
      SignatureAlgorithmOID: 1.2.840.113549.1.1.5
      IsCertificateAuthority: true
      SerialNumber: 7e93ebfb7cc64e59ea4b9a77d406fc3b
      Version: 3
      TBS:
        MD5: d0785ad36e427c92b19f6826ab1e8020
        SHA1: 365b7a9c21bd9373e49052c3e7b3e4646ddd4d43
        SHA256: c2abb7484da91a658548de089d52436175fdb760a1387d225611dc0613a1e2ff
    - Subject: C=US, O=Symantec Corporation, CN=Symantec Time Stamping Services Signer
        , G4
      ValidFrom: '2012-10-18 00:00:00'
      ValidTo: '2020-12-29 23:59:59'
      Signature: 783bb4912a004cf08f62303778a38427076f18b2de25dca0d49403aa864e259f9a40031cddcee379cb216806dab632b46dbff42c266333e449646d0de6c3670ef705a4356c7c8916c6e9b2dfb2e9dd20c6710fcd9574dcb65cdebd371f4378e678b5cd280420a3aaf14bc48829910e80d111fcdd5c766e4f5e0e4546416e0db0ea389ab13ada097110fc1c79b4807bac69f4fd9cb60c162bf17f5b093d9b5be216ca13816d002e380da8298f2ce1b2f45aa901af159c2c2f491bdb22bbc3fe789451c386b182885df03db451a179332b2e7bb9dc20091371eb6a195bcfe8a530572c89493fb9cf7fc9bf3e226863539abd6974acc51d3c7f92e0c3bc1cd80475
      SignatureAlgorithmOID: 1.2.840.113549.1.1.5
      IsCertificateAuthority: false
      SerialNumber: 0ecff438c8febf356e04d86a981b1a50
      Version: 3
      TBS:
        MD5: e9d38360b914c8863f6cba3ee58764d3
        SHA1: 4cba8eae47b6bf76f20b3504b98b8f062694a89b
        SHA256: 88901d86a4cc1f1bb193d08e1fb63d27452e63f83e228c657ab1a92e4ade3976
    - Subject: C=US, ST=Georgia, L=Norcross, O=American Megatrends, Inc., OU=Digital
        ID Class 3 , Microsoft Software Validation v2, OU=Headquarters, CN=American
        Megatrends, Inc.
      ValidFrom: '2012-06-26 00:00:00'
      ValidTo: '2015-06-26 23:59:59'
      Signature: 5460beb703f166c9e6162d718f8e007272cb4311c796179a1d9f961bf90afd5019666505230d293cec6536bdeb283d167d4aa10d10e1693a9203ac123052e9a85dd70e698e1d4d27609892c789a423afb9f4db6063873df482e41c4533931ba6e85bf70f6ba1ffeed4dbb4a9d8d64698eca2b119fdb150d1d371cf7bf66f91ee76c743a8da01a13748dcd300def65d094ea4c9298d897e7c2e35c1445445b8570fd3cf14e966c35206d738b2074cc4e1a09e467e4d817a4bb8ba5c4ae69e30682ce55df79f9bc796dc0fc60fba1b5ecca4c3b963e7b666cd1b7eddc0dd4f0f1ec95e1c77aeb4081e4d0e44ff28c243945a6e6e14eaf39b76856e93b0f4843384
      SignatureAlgorithmOID: 1.2.840.113549.1.1.5
      IsCertificateAuthority: false
      SerialNumber: 5ba2905d11f5cfbbc53ab21bfd39defe
      Version: 3
      TBS:
        MD5: 5fa5fe411cf2f824dba6ce8c34a7c1a2
        SHA1: 3c83886e28508f0cf5222ae6e8ffdb874144d42d
        SHA256: 9a70952ea856e2791bbdfad165dea69c7e57236053401fca97c67f95799efc41
    - Subject: C=US, O=VeriSign, Inc., OU=VeriSign Trust Network, OU=(c) 2006 VeriSign,
        Inc. , For authorized use only, CN=VeriSign Class 3 Public Primary Certification
        Authority , G5
      ValidFrom: '2011-02-22 19:25:17'
      ValidTo: '2021-02-22 19:35:17'
      Signature: 812a82168c34672be503eb347b8ca2a3508af45586f11e8c8eae7dee0319ce72951848ad6211fd20fd3f4706015ae2e06f8c152c4e3c6a506c0b36a3cf7a0d9c42bc5cf819d560e369e6e22341678c6883762b8f93a32ab57fbe59fba9c9b2268fcaa2f3821b983e919527978661ee5b5d076bcd86a8e26580a8e215e2b2be23056aba0cf347934daca48c077939c061123a050d89a3ec9f578984fbecca7c47661491d8b60f195de6b84aacbc47c8714396e63220a5dc7786fd3ce38b71db7b9b03fcb71d3264eb1652a043a3fa2ead59924e7cc7f233424838513a7c38c71b242228401e1a461f17db18f7f027356cb863d9cdb9645d2ba55eefc629b4f2c7f821cc04ba57fd01b6abc667f9e7d3997ff4f522fa72f5fdff3a1c423aa1f98018a5ee8d1cd4669e4501feaaeefffb178f30f7f1cd29c59decb5d549003d85b8cbbb933a276a49c030ae66c9f723283276f9a48356c848ce5a96aaa0cc0cc47fb48e97af6de35427c39f86c0d6e473089705dbd054625e0348c2d59f7fa7668cd09db04fd4d3985f4b7ac97fb22952d01280c70f54b61e67cdc6a06c110384d34875e72afeb03b6e0a3aa66b769905a3f177686133144706fc537f52bd92145c4a246a678caf8d90aad0f679211b93267cc3ce1ebd883892ae45c6196a4950b305f8ae59378a6a250394b1598150e8ba8380b72335f476b9671d5918ad208d94
      SignatureAlgorithmOID: 1.2.840.113549.1.1.5
      IsCertificateAuthority: true
      SerialNumber: 611993e400000000001c
      Version: 3
      TBS:
        MD5: 78a717e082dcc1cda3458d917e677d14
        SHA1: 4a872e0e51f9b304469cd1dedb496ee9b8b983a4
        SHA256: 317fa1d234ebc49040ebc5e8746f8997471496051b185a91bdd9dfbb23fab5f8
    - Subject: C=US, O=VeriSign, Inc., OU=VeriSign Trust Network, OU=Terms of use
        at https://www.verisign.com/rpa (c)10, CN=VeriSign Class 3 Code Signing 2010
        CA
      ValidFrom: '2010-02-08 00:00:00'
      ValidTo: '2020-02-07 23:59:59'
      Signature: 5622e634a4c461cb48b901ad56a8640fd98c91c4bbcc0ce5ad7aa0227fdf47384a2d6cd17f711a7cec70a9b1f04fe40f0c53fa155efe749849248581261c911447b04c638cbba134d4c645e80d85267303d0a98c646ddc7192e645056015595139fc58146bfed4a4ed796b080c4172e737220609be23e93f449a1ee9619dccb1905cfc3dd28dac423d6536d4b43d40288f9b10cf2326cc4b20cb901f5d8c4c34ca3cd8e537d66fa520bd34eb26d9ae0de7c59af7a1b42191336f86e858bb257c740e58fe751b633fce317c9b8f1b969ec55376845b9cad91faaced93ba5dc82153c2825363af120d5087111b3d5452968a2c9c3d921a089a052ec793a54891d3
      SignatureAlgorithmOID: 1.2.840.113549.1.1.5
      IsCertificateAuthority: true
      SerialNumber: 5200e5aa2556fc1a86ed96c9d44b33c7
      Version: 3
      TBS:
        MD5: b30c31a572b0409383ed3fbe17e56e81
        SHA1: 4843a82ed3b1f2bfbee9671960e1940c942f688d
        SHA256: 03cda47a6e654ed85d932714fc09ce4874600eda29ec6628cfbaeb155cab78c9
    Signer:
    - SerialNumber: 5ba2905d11f5cfbbc53ab21bfd39defe
      Issuer: C=US, O=VeriSign, Inc., OU=VeriSign Trust Network, OU=Terms of use at
        https://www.verisign.com/rpa (c)10, CN=VeriSign Class 3 Code Signing 2010
        CA
      Version: 1
  RichPEHeaderHash:
    MD5: 11043dc4782ab6f558b2f54a5734da6d
    SHA1: b77cba260bebc385e5e1c645a075e780afe12016
    SHA256: 104d53607e0a82726e7fa522d2f9430be286cfa1738933236ecd2576398203e7
  Sections:
    .text:
      Entropy: 6.0530124452382665
      Virtual Size: '0x1406'
    .rdata:
      Entropy: 4.4254098566782165
      Virtual Size: '0x2b0'
    .data:
      Entropy: 0.5159719988134768
      Virtual Size: '0x110'
    .pdata:
      Entropy: 3.6014977715294747
      Virtual Size: '0xd8'
    INIT:
      Entropy: 4.923446652280529
      Virtual Size: '0x3ae'
  MagicHeader: 50 45 0 0
  CreationTimestamp: '2014-12-03 23:04:12'
Tags:
- amifldrv64.sys
- amifldrv.sys<|MERGE_RESOLUTION|>--- conflicted
+++ resolved
@@ -4,14 +4,6 @@
 MitreID: T1068
 Category: vulnerable driver
 Verified: 'TRUE'
-<<<<<<< HEAD
-Commands: sc.exe create amifldrv64.sys binPath=C:\windows\temp\amifldrv64.sys type=kernel
-  && sc.exe start amifldrv64.sys
-Description: []
-Usecase: Elevate privileges
-Privileges: kernel
-OperatingSystem: Windows 10
-=======
 Commands:
   Command: sc.exe create amifldrv64.sys binPath=C:\windows\temp\amifldrv64.sys type=kernel
     && sc.exe start amifldrv64.sys
@@ -19,7 +11,6 @@
   Usecase: Elevate privileges
   Privileges: kernel
   OperatingSystem: Windows 10
->>>>>>> d187a652
 Resources:
 - Internal Research
 - https://github.com/namazso/physmem_drivers
@@ -1282,11 +1273,7 @@
       Virtual Size: '0x36e'
   MagicHeader: 50 45 0 0
   CreationTimestamp: '2009-08-20 04:07:22'
-<<<<<<< HEAD
-- FileName: amifldrv.sys
-=======
 - Filename: amifldrv.sys
->>>>>>> d187a652
   MD5: 7b9717c608a5f5a1c816128a609e9575
   SHA1: ec457a53ea03287cbbd1edcd5f27835a518ef144
   SHA256: ffc72f0bde21ba20aa97bee99d9e96870e5aa40cce9884e44c612757f939494f
