--- conflicted
+++ resolved
@@ -4,14 +4,6 @@
 MitreID: T1068
 Category: vulnerable driver
 Verified: 'TRUE'
-<<<<<<< HEAD
-Commands: sc.exe create LHA.sys binPath=C:\windows\temp\LHA.sys type=kernel && sc.exe
-  start LHA.sys
-Description: []
-Usecase: Elevate privileges
-Privileges: kernel
-OperatingSystem: Windows 10
-=======
 Commands:
   Command: sc.exe create LHA.sys binPath=C:\windows\temp\LHA.sys type=kernel
     && sc.exe start LHA.sys
@@ -19,7 +11,6 @@
   Usecase: Elevate privileges
   Privileges: kernel
   OperatingSystem: Windows 10
->>>>>>> d187a652
 Resources:
 - Internal Research
 Acknowledgement:
