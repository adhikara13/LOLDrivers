--- conflicted
+++ resolved
@@ -254,7 +254,6 @@
 	# Parse Arguments
 	parser = argparse.ArgumentParser(description='YARA Rule Generator for PE Header Info')
 	parser.add_argument('-d', nargs='*', 
-<<<<<<< HEAD
                     help='Path to driver directories (can be used multiple times)',
                     metavar='driver-files', default=[['../../drivers/']])
 	parser.add_argument('-y', nargs='*', 
@@ -262,12 +261,6 @@
                     metavar='yaml-files', default=[['../../yaml/']])
 	parser.add_argument('-o', help="Output file for simple rules", metavar='output-folder', default='../../detections/yara/vuln-drivers.yar')
 	parser.add_argument('-a', help="Output file for anomaly detection rules", metavar='output-folder', default='../../detections/yara/vuln-driver-anomalies.yar')
-=======
-                    help='Path to input directory (can be used multiple times)',
-                    metavar='driver-files', default=['drivers/'], required=False)
-	
-	parser.add_argument('-o', help="Output directory", metavar='output-directory', default='detections/yara/')
->>>>>>> 51b57f3b
 	parser.add_argument('--strict', action='store_true', default=False, help='Include magic header and filesize to make the rule more strict (less false positives)')
 	parser.add_argument('--debug', action='store_true', default=False, help='Debug output')
 
@@ -286,12 +279,7 @@
 	Log.addHandler(consoleHandler)
 
 	# Walk the folders and get a list of all input files
-<<<<<<< HEAD
-	Log.info("[+] Processing %d driver locations" % len(args.d[0]))
-=======
 	Log.info("[+] Processing %d input paths" % len(args.d[0]))
-	print(args.d)
->>>>>>> 51b57f3b
 	file_paths = process_folders(args.d, args.debug)
 
 	# Walk the YAML information folders and get a dictionary with meta data
