+++

description = "{{ driver.driver_description }}"
title = "{{ driver.Name }}"
weight = 10

+++

{% raw %}
{{< block "grid-1" >}}
{{< column "mt-2 pt-1">}}
{% endraw %}

# {{ driver.Name }}

#### Description

{{driver.Commands.Description}}

- **Created**: {{driver.Created}}
- **Author**: {{driver.Author}}
- **Acknowledgement**: {{driver.Acknowledgement.Person}} | [{{ driver.Acknowledgement.Handle }}](https://twitter.com/{{driver.Acknowledgement.Handle}})

#### Command

```
{{ driver.Commands.Command|replace("|", "\n|")|safe }}
```

#### Resources
<br>
{% if driver.Resources %}
{% for resource in driver.Resources %}
<li><a href="{{resource}}">{{resource}}</a></li>
{% endfor %}
{% endif %}
<br>


#### Binary Metadata
<br>

{% if driver.KnownHashes %}
{% for hash in driver.KnownHashes %}
<li><a href="https://www.virustotal.com/gui/file/{{hash}}">{{hash}}</a></li>
{% endfor %}
{% endif %}

- binary: {{ driver.Metadata.Binary }}
- Verified: {{ driver.Metadata.Verified }}
- Date: {{ driver.Metadata.Date }}
- Publisher: {{ driver.Metadata.Publisher }}
- Company: {{ driver.Metadata.Company }}
- Description: {{ driver.Metadata.Description }}
- Product: {{ driver.Metadata.Product }}
- ProductVersion: {{ driver.Metadata.Productversion }}
- FileVersion: {{ driver.Metadata.Fileversion }}
- MachineType: {{ driver.Metadata.Machinetype }}
- OriginalFilename: {{ driver.Metadata.OriginalFilename }}
<<<<<<< HEAD

[*source*](https://github.com/magicsword-io/LOLDrivers/tree/main/yaml{{driver.kind}}/{{ driver.Name | lower | replace (" ", "_") }}.yml)

*last_updated:* {{ time }}

{% raw %}
{{< /column >}}
{{< /block >}}
{% endraw %}
=======
<br>
[*source*](https://github.com/magicsword-io/LOLDrivers/tree/main/yaml{{driver.kind}}/{{ driver.Name | lower | replace (" ", "_") }}.yml)
>>>>>>> 8e509db4
<|MERGE_RESOLUTION|>--- conflicted
+++ resolved
@@ -57,7 +57,6 @@
 - FileVersion: {{ driver.Metadata.Fileversion }}
 - MachineType: {{ driver.Metadata.Machinetype }}
 - OriginalFilename: {{ driver.Metadata.OriginalFilename }}
-<<<<<<< HEAD
 
 [*source*](https://github.com/magicsword-io/LOLDrivers/tree/main/yaml{{driver.kind}}/{{ driver.Name | lower | replace (" ", "_") }}.yml)
 
@@ -66,8 +65,4 @@
 {% raw %}
 {{< /column >}}
 {{< /block >}}
-{% endraw %}
-=======
-<br>
-[*source*](https://github.com/magicsword-io/LOLDrivers/tree/main/yaml{{driver.kind}}/{{ driver.Name | lower | replace (" ", "_") }}.yml)
->>>>>>> 8e509db4
+{% endraw %}